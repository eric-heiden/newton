# SPDX-FileCopyrightText: Copyright (c) 2025 The Newton Developers
# SPDX-License-Identifier: Apache-2.0
#
# Licensed under the Apache License, Version 2.0 (the "License");
# you may not use this file except in compliance with the License.
# You may obtain a copy of the License at
#
# http://www.apache.org/licenses/LICENSE-2.0
#
# Unless required by applicable law or agreed to in writing, software
# distributed under the License is distributed on an "AS IS" BASIS,
# WITHOUT WARRANTIES OR CONDITIONS OF ANY KIND, either express or implied.
# See the License for the specific language governing permissions and
# limitations under the License.

from __future__ import annotations

import os
import warnings
from itertools import product
from typing import TYPE_CHECKING, Any

import numpy as np
import warp as wp

from ...core.types import nparray, override
from ...geometry import MESH_MAXHULLVERT, GeoType, ShapeFlags
from ...sim import (
    Contacts,
    Control,
    EqType,
    JointMode,
    JointType,
    Model,
    State,
    color_graph,
    count_rigid_contact_points,
    plot_graph,
)
from ...utils import topological_sort
from ..flags import SolverNotifyFlags
from ..solver import SolverBase


class vec10f(wp.types.vector(length=10, dtype=float)):
    pass


if TYPE_CHECKING:
    from mujoco import MjData, MjModel
    from mujoco_warp import Data as MjWarpData
    from mujoco_warp import Model as MjWarpModel
else:
    MjModel = object
    MjData = object
    MjWarpModel = object
    MjWarpData = object


def import_mujoco():
    """Import the MuJoCo Warp dependencies."""
    try:
        import mujoco  # noqa: PLC0415
        import mujoco_warp  # noqa: PLC0415
    except ImportError as e:
        raise ImportError(
            "MuJoCo backend not installed. Please refer to https://github.com/google-deepmind/mujoco_warp for installation instructions."
        ) from e
    return mujoco, mujoco_warp


@wp.func
def orthogonals(a: wp.vec3):
    y = wp.vec3(0.0, 1.0, 0.0)
    z = wp.vec3(0.0, 0.0, 1.0)
    b = wp.where((-0.5 < a[1]) and (a[1] < 0.5), y, z)
    b = b - a * wp.dot(a, b)
    b = wp.normalize(b)
    if wp.length(a) == 0.0:
        b = wp.vec3(0.0, 0.0, 0.0)
    c = wp.cross(a, b)

    return b, c


@wp.func
def make_frame(a: wp.vec3):
    a = wp.normalize(a)
    b, c = orthogonals(a)

    # fmt: off
    return wp.mat33(
    a.x, a.y, a.z,
    b.x, b.y, b.z,
    c.x, c.y, c.z
  )
    # fmt: on


# Define vec5 as a 5-element vector of float32, matching MuJoCo's convention
vec5 = wp.types.vector(length=5, dtype=wp.float32)


@wp.func
def write_contact(
    # Data in:
    # In:
    dist_in: float,
    pos_in: wp.vec3,
    frame_in: wp.mat33,
    margin_in: float,
    gap_in: float,
    condim_in: int,
    friction_in: vec5,
    solref_in: wp.vec2f,
    solreffriction_in: wp.vec2f,
    solimp_in: vec5,
    geoms_in: wp.vec2i,
    worldid_in: int,
    contact_id_in: int,
    # Data out:
    contact_dist_out: wp.array(dtype=float),
    contact_pos_out: wp.array(dtype=wp.vec3),
    contact_frame_out: wp.array(dtype=wp.mat33),
    contact_includemargin_out: wp.array(dtype=float),
    contact_friction_out: wp.array(dtype=vec5),
    contact_solref_out: wp.array(dtype=wp.vec2),
    contact_solreffriction_out: wp.array(dtype=wp.vec2),
    contact_solimp_out: wp.array(dtype=vec5),
    contact_dim_out: wp.array(dtype=int),
    contact_geom_out: wp.array(dtype=wp.vec2i),
    contact_worldid_out: wp.array(dtype=int),
):
    # See function write_contact in mujoco_warp, file collision_primitive.py

    cid = contact_id_in
    contact_dist_out[cid] = dist_in
    contact_pos_out[cid] = pos_in
    contact_frame_out[cid] = frame_in
    contact_geom_out[cid] = geoms_in
    contact_worldid_out[cid] = worldid_in
    contact_includemargin_out[cid] = margin_in - gap_in
    contact_dim_out[cid] = condim_in
    contact_friction_out[cid] = friction_in
    contact_solref_out[cid] = solref_in
    contact_solreffriction_out[cid] = solreffriction_in
    contact_solimp_out[cid] = solimp_in


MJ_MINVAL = 2.220446049250313e-16


@wp.func
def contact_params(
    geom_condim: wp.array(dtype=int),
    geom_priority: wp.array(dtype=int),
    geom_solmix: wp.array2d(dtype=float),
    geom_solref: wp.array2d(dtype=wp.vec2),
    geom_solimp: wp.array2d(dtype=vec5),
    geom_friction: wp.array2d(dtype=wp.vec3),
    geom_margin: wp.array2d(dtype=float),
    geom_gap: wp.array2d(dtype=float),
    geoms: wp.vec2i,
    worldid: int,
):
    # See function contact_params in mujoco_warp, file collision_primitive.py

    g1 = geoms[0]
    g2 = geoms[1]

    p1 = geom_priority[g1]
    p2 = geom_priority[g2]

    solmix1 = geom_solmix[worldid, g1]
    solmix2 = geom_solmix[worldid, g2]

    mix = solmix1 / (solmix1 + solmix2)
    mix = wp.where((solmix1 < MJ_MINVAL) and (solmix2 < MJ_MINVAL), 0.5, mix)
    mix = wp.where((solmix1 < MJ_MINVAL) and (solmix2 >= MJ_MINVAL), 0.0, mix)
    mix = wp.where((solmix1 >= MJ_MINVAL) and (solmix2 < MJ_MINVAL), 1.0, mix)
    mix = wp.where(p1 == p2, mix, wp.where(p1 > p2, 1.0, 0.0))

    margin = wp.max(geom_margin[worldid, g1], geom_margin[worldid, g2])
    gap = wp.max(geom_gap[worldid, g1], geom_gap[worldid, g2])

    condim1 = geom_condim[g1]
    condim2 = geom_condim[g2]
    condim = wp.where(p1 == p2, wp.max(condim1, condim2), wp.where(p1 > p2, condim1, condim2))

    max_geom_friction = wp.max(geom_friction[worldid, g1], geom_friction[worldid, g2])
    friction = vec5(
        max_geom_friction[0],
        max_geom_friction[0],
        max_geom_friction[1],
        max_geom_friction[2],
        max_geom_friction[2],
    )

    if geom_solref[worldid, g1].x > 0.0 and geom_solref[worldid, g2].x > 0.0:
        solref = mix * geom_solref[worldid, g1] + (1.0 - mix) * geom_solref[worldid, g2]
    else:
        solref = wp.min(geom_solref[worldid, g1], geom_solref[worldid, g2])

    solreffriction = wp.vec2(0.0, 0.0)

    solimp = mix * geom_solimp[worldid, g1] + (1.0 - mix) * geom_solimp[worldid, g2]

    return margin, gap, condim, friction, solref, solreffriction, solimp


@wp.kernel
def convert_newton_contacts_to_mjwarp_kernel(
    body_q: wp.array(dtype=wp.transform),
    shape_body: wp.array(dtype=int),
    # Model:
    geom_condim: wp.array(dtype=int),
    geom_priority: wp.array(dtype=int),
    geom_solmix: wp.array2d(dtype=float),
    geom_solref: wp.array2d(dtype=wp.vec2),
    geom_solimp: wp.array2d(dtype=vec5),
    geom_friction: wp.array2d(dtype=wp.vec3),
    geom_margin: wp.array2d(dtype=float),
    geom_gap: wp.array2d(dtype=float),
    # Newton contacts
    rigid_contact_count: wp.array(dtype=wp.int32),
    rigid_contact_shape0: wp.array(dtype=wp.int32),
    rigid_contact_shape1: wp.array(dtype=wp.int32),
    rigid_contact_point0: wp.array(dtype=wp.vec3),
    rigid_contact_point1: wp.array(dtype=wp.vec3),
    rigid_contact_normal: wp.array(dtype=wp.vec3),
    rigid_contact_thickness0: wp.array(dtype=wp.float32),
    rigid_contact_thickness1: wp.array(dtype=wp.float32),
    bodies_per_env: int,
    to_mjc_geom_index: wp.array(dtype=wp.int32),
    # Mujoco warp contacts
    ncon_out: wp.array(dtype=int),
    contact_dist_out: wp.array(dtype=float),
    contact_pos_out: wp.array(dtype=wp.vec3),
    contact_frame_out: wp.array(dtype=wp.mat33),
    contact_includemargin_out: wp.array(dtype=float),
    contact_friction_out: wp.array(dtype=vec5),
    contact_solref_out: wp.array(dtype=wp.vec2),
    contact_solreffriction_out: wp.array(dtype=wp.vec2),
    contact_solimp_out: wp.array(dtype=vec5),
    contact_dim_out: wp.array(dtype=int),
    contact_geom_out: wp.array(dtype=wp.vec2i),
    contact_worldid_out: wp.array(dtype=int),
    # Values to clear - see _zero_collision_arrays kernel from mujoco_warp
    nworld_in: int,
    hfield_geom_pair_in: int,
    ncon_hfield_out: wp.array(dtype=int),  # kernel_analyzer: ignore
    collision_hftri_index_out: wp.array(dtype=int),
    ncollision_out: wp.array(dtype=int),
):
    # See kernel solve_body_contact_positions for reference

    tid = wp.tid()

    # Set number of contacts (for a single world)
    if tid == 0:
        ncon_out[0] = rigid_contact_count[0]
        ncollision_out[0] = 0

    if tid < hfield_geom_pair_in * nworld_in:
        ncon_hfield_out[tid] = 0

    # Zero collision pair indices
    collision_hftri_index_out[tid] = 0

    if tid >= rigid_contact_count[0]:
        return

    shape_a = rigid_contact_shape0[tid]
    shape_b = rigid_contact_shape1[tid]

    body_a = -1
    if shape_a >= 0:
        body_a = shape_body[shape_a]
    body_b = -1
    if shape_b >= 0:
        body_b = shape_body[shape_b]

    X_wb_a = wp.transform_identity()
    X_wb_b = wp.transform_identity()
    if body_a >= 0:
        X_wb_a = body_q[body_a]

    if body_b >= 0:
        X_wb_b = body_q[body_b]

    bx_a = wp.transform_point(X_wb_a, rigid_contact_point0[tid])
    bx_b = wp.transform_point(X_wb_b, rigid_contact_point1[tid])

    thickness = rigid_contact_thickness0[tid] + rigid_contact_thickness1[tid]

    n = -rigid_contact_normal[tid]
    dist = wp.dot(n, bx_b - bx_a) - thickness

    # Contact position: use midpoint between contact points (as in XPBD kernel)
    pos = 0.5 * (bx_a + bx_b)

    # Build contact frame
    frame = make_frame(n)

    geoms = wp.vec2i(to_mjc_geom_index[shape_a], to_mjc_geom_index[shape_b])

    # See kernel update_body_mass_ipos_kernel, line below:
    #     worldid = wp.tid() // bodies_per_env
    # which uses the same strategy to determine the world id
    worldid = 0
    if body_a >= 0:
        worldid = body_a // bodies_per_env
    elif body_b >= 0:
        worldid = body_b // bodies_per_env

    margin, gap, condim, friction, solref, solreffriction, solimp = contact_params(
        geom_condim,
        geom_priority,
        geom_solmix,
        geom_solref,
        geom_solimp,
        geom_friction,
        geom_margin,
        geom_gap,
        geoms,
        worldid,
    )

    # Use the write_contact function to write all the data
    write_contact(
        dist_in=dist,
        pos_in=pos,
        frame_in=frame,
        margin_in=margin,
        gap_in=gap,
        condim_in=condim,
        friction_in=friction,
        solref_in=solref,
        solreffriction_in=solreffriction,
        solimp_in=solimp,
        geoms_in=geoms,
        worldid_in=worldid,
        contact_id_in=tid,
        contact_dist_out=contact_dist_out,
        contact_pos_out=contact_pos_out,
        contact_frame_out=contact_frame_out,
        contact_includemargin_out=contact_includemargin_out,
        contact_friction_out=contact_friction_out,
        contact_solref_out=contact_solref_out,
        contact_solreffriction_out=contact_solreffriction_out,
        contact_solimp_out=contact_solimp_out,
        contact_dim_out=contact_dim_out,
        contact_geom_out=contact_geom_out,
        contact_worldid_out=contact_worldid_out,
    )


@wp.kernel
def convert_mj_coords_to_warp_kernel(
    qpos: wp.array2d(dtype=wp.float32),
    qvel: wp.array2d(dtype=wp.float32),
    joints_per_env: int,
    up_axis: int,
    joint_type: wp.array(dtype=wp.int32),
    joint_q_start: wp.array(dtype=wp.int32),
    joint_qd_start: wp.array(dtype=wp.int32),
    joint_dof_dim: wp.array(dtype=wp.int32, ndim=2),
    # outputs
    joint_q: wp.array(dtype=wp.float32),
    joint_qd: wp.array(dtype=wp.float32),
):
    worldid, jntid = wp.tid()

    type = joint_type[jntid]
    q_i = joint_q_start[jntid]
    qd_i = joint_qd_start[jntid]
    wq_i = joint_q_start[joints_per_env * worldid + jntid]
    wqd_i = joint_qd_start[joints_per_env * worldid + jntid]

    if type == JointType.FREE:
        # convert position components
        for i in range(3):
            joint_q[wq_i + i] = qpos[worldid, q_i + i]

        # change quaternion order from wxyz to xyzw
        rot = wp.quat(
            qpos[worldid, q_i + 4],
            qpos[worldid, q_i + 5],
            qpos[worldid, q_i + 6],
            qpos[worldid, q_i + 3],
        )
        joint_q[wq_i + 3] = rot[0]
        joint_q[wq_i + 4] = rot[1]
        joint_q[wq_i + 5] = rot[2]
        joint_q[wq_i + 6] = rot[3]
        # for i in range(6):
        #     # convert velocity components
        #     joint_qd[wqd_i + i] = qvel[worldid, qd_i + i]

        # XXX swap angular and linear velocities
        w = wp.vec3(qvel[worldid, qd_i + 3], qvel[worldid, qd_i + 4], qvel[worldid, qd_i + 5])
        # rotate angular velocity to world frame
        w = wp.quat_rotate(rot, w)
        joint_qd[wqd_i + 0] = w[0]
        joint_qd[wqd_i + 1] = w[1]
        joint_qd[wqd_i + 2] = w[2]
        # convert linear velocity
        joint_qd[wqd_i + 3] = qvel[worldid, qd_i + 0]
        joint_qd[wqd_i + 4] = qvel[worldid, qd_i + 1]
        joint_qd[wqd_i + 5] = qvel[worldid, qd_i + 2]
    elif type == JointType.BALL:
        # change quaternion order from wxyz to xyzw
        rot = wp.quat(
            qpos[worldid, q_i + 1],
            qpos[worldid, q_i + 2],
            qpos[worldid, q_i + 3],
            qpos[worldid, q_i],
        )
        joint_q[wq_i] = rot[0]
        joint_q[wq_i + 1] = rot[1]
        joint_q[wq_i + 2] = rot[2]
        joint_q[wq_i + 3] = rot[3]
        for i in range(3):
            # convert velocity components
            joint_qd[wqd_i + i] = qvel[worldid, qd_i + i]
    else:
        axis_count = joint_dof_dim[jntid, 0] + joint_dof_dim[jntid, 1]
        for i in range(axis_count):
            # convert position components
            joint_q[wq_i + i] = qpos[worldid, q_i + i]
        for i in range(axis_count):
            # convert velocity components
            joint_qd[wqd_i + i] = qvel[worldid, qd_i + i]


@wp.kernel
def convert_warp_coords_to_mj_kernel(
    joint_q: wp.array(dtype=wp.float32),
    joint_qd: wp.array(dtype=wp.float32),
    joints_per_env: int,
    up_axis: int,
    joint_type: wp.array(dtype=wp.int32),
    joint_q_start: wp.array(dtype=wp.int32),
    joint_qd_start: wp.array(dtype=wp.int32),
    joint_dof_dim: wp.array(dtype=wp.int32, ndim=2),
    # outputs
    qpos: wp.array2d(dtype=wp.float32),
    qvel: wp.array2d(dtype=wp.float32),
):
    worldid, jntid = wp.tid()

    type = joint_type[jntid]
    q_i = joint_q_start[jntid]
    qd_i = joint_qd_start[jntid]
    wq_i = joint_q_start[joints_per_env * worldid + jntid]
    wqd_i = joint_qd_start[joints_per_env * worldid + jntid]

    if type == JointType.FREE:
        # convert position components
        for i in range(3):
            qpos[worldid, q_i + i] = joint_q[wq_i + i]

        rot = wp.quat(
            joint_q[wq_i + 3],
            joint_q[wq_i + 4],
            joint_q[wq_i + 5],
            joint_q[wq_i + 6],
        )
        # change quaternion order from xyzw to wxyz
        qpos[worldid, q_i + 3] = rot[3]
        qpos[worldid, q_i + 4] = rot[0]
        qpos[worldid, q_i + 5] = rot[1]
        qpos[worldid, q_i + 6] = rot[2]
        # for i in range(6):
        #     # convert velocity components
        #     qvel[worldid, qd_i + i] = joint_qd[qd_i + i]

        # XXX swap angular and linear velocities
        # convert linear velocity
        qvel[worldid, qd_i + 0] = joint_qd[wqd_i + 3]
        qvel[worldid, qd_i + 1] = joint_qd[wqd_i + 4]
        qvel[worldid, qd_i + 2] = joint_qd[wqd_i + 5]

        # rotate angular velocity to body frame
        w = wp.vec3(joint_qd[wqd_i + 0], joint_qd[wqd_i + 1], joint_qd[wqd_i + 2])
        w = wp.quat_rotate_inv(rot, w)
        qvel[worldid, qd_i + 3] = w[0]
        qvel[worldid, qd_i + 4] = w[1]
        qvel[worldid, qd_i + 5] = w[2]

    elif type == JointType.BALL:
        # change quaternion order from xyzw to wxyz
        qpos[worldid, q_i + 0] = joint_q[wq_i + 1]
        qpos[worldid, q_i + 1] = joint_q[wq_i + 2]
        qpos[worldid, q_i + 2] = joint_q[wq_i + 3]
        qpos[worldid, q_i + 3] = joint_q[wq_i + 0]
        for i in range(3):
            # convert velocity components
            qvel[worldid, qd_i + i] = joint_qd[wqd_i + i]
    else:
        axis_count = joint_dof_dim[jntid, 0] + joint_dof_dim[jntid, 1]
        for i in range(axis_count):
            # convert position components
            qpos[worldid, q_i + i] = joint_q[wq_i + i]
        for i in range(axis_count):
            # convert velocity components
            qvel[worldid, qd_i + i] = joint_qd[wqd_i + i]


@wp.kernel
def convert_mjw_contact_to_warp_kernel(
    # inputs
    contact_geom_mapping: wp.array2d(dtype=wp.int32),
    pyramidal_cone: bool,
    mj_ncon: wp.array(dtype=wp.int32),
    mj_contact_frame: wp.array(dtype=wp.mat33f),
    mj_contact_dim: wp.array(dtype=int),
    mj_contact_geom: wp.array(dtype=wp.vec2i),
    mj_contact_efc_address: wp.array2d(dtype=int),
    mj_contact_worldid: wp.array(dtype=wp.int32),
    mj_efc_force: wp.array2d(dtype=float),
    # outputs
    contact_pair: wp.array(dtype=wp.vec2i),
    contact_normal: wp.array(dtype=wp.vec3f),
    contact_force: wp.array(dtype=float),
):
    n_contacts = mj_ncon[0]
    contact_idx = wp.tid()

    if contact_idx >= n_contacts:
        return

    worldid = mj_contact_worldid[contact_idx]
    geoms_mjw = mj_contact_geom[contact_idx]

    normalforce = wp.float(-1.0)

    efc_address0 = mj_contact_efc_address[contact_idx, 0]
    if efc_address0 >= 0:
        normalforce = mj_efc_force[worldid, efc_address0]

        if pyramidal_cone:
            dim = mj_contact_dim[contact_idx]
            for i in range(1, 2 * (dim - 1)):
                normalforce += mj_efc_force[worldid, mj_contact_efc_address[contact_idx, i]]

    pair = wp.vec2i()
    for i in range(2):
        pair[i] = contact_geom_mapping[worldid, geoms_mjw[i]]
    contact_pair[contact_idx] = pair
    contact_normal[contact_idx] = wp.transpose(mj_contact_frame[contact_idx])[0]
    contact_force[contact_idx] = wp.where(normalforce > 0.0, normalforce, 0.0)


@wp.kernel
def apply_mjc_control_kernel(
    joint_target: wp.array(dtype=wp.float32),
    axis_mode: wp.array(dtype=wp.int32),
    axis_to_actuator: wp.array(dtype=wp.int32),
    axes_per_env: int,
    # outputs
    mj_act: wp.array2d(dtype=wp.float32),
):
    worldid, axisid = wp.tid()
    actuator_id = axis_to_actuator[axisid]
    if actuator_id != -1:
        if axis_mode[axisid] != JointMode.NONE:
            mj_act[worldid, actuator_id] = joint_target[worldid * axes_per_env + axisid]
        else:
            mj_act[worldid, actuator_id] = 0.0


@wp.kernel
def apply_mjc_body_f_kernel(
    up_axis: int,
    body_q: wp.array(dtype=wp.transform),
    body_f: wp.array(dtype=wp.spatial_vector),
    to_mjc_body_index: wp.array(dtype=wp.int32),
    bodies_per_env: int,
    # outputs
    xfrc_applied: wp.array2d(dtype=wp.spatial_vector),
):
    worldid, bodyid = wp.tid()
    mj_body_id = to_mjc_body_index[bodyid]
    if mj_body_id != -1:
        f = body_f[worldid * bodies_per_env + bodyid]
        w = wp.vec3(f[0], f[1], f[2])
        v = wp.vec3(f[3], f[4], f[5])
        xfrc_applied[worldid, mj_body_id] = wp.spatial_vector(v, w)


@wp.kernel
def apply_mjc_qfrc_kernel(
    body_q: wp.array(dtype=wp.transform),
    joint_f: wp.array(dtype=wp.float32),
    joint_type: wp.array(dtype=wp.int32),
    body_com: wp.array(dtype=wp.vec3),
    joint_child: wp.array(dtype=wp.int32),
    joint_q_start: wp.array(dtype=wp.int32),
    joint_qd_start: wp.array(dtype=wp.int32),
    joint_dof_dim: wp.array2d(dtype=wp.int32),
    joints_per_env: int,
    bodies_per_env: int,
    # outputs
    qfrc_applied: wp.array2d(dtype=wp.float32),
):
    worldid, jntid = wp.tid()
    child = joint_child[jntid]
    # q_i = joint_q_start[jntid]
    qd_i = joint_qd_start[jntid]
    # wq_i = joint_q_start[joints_per_env * worldid + jntid]
    wqd_i = joint_qd_start[joints_per_env * worldid + jntid]
    jtype = joint_type[jntid]
    if jtype == JointType.FREE or jtype == JointType.DISTANCE:
        tf = body_q[worldid * bodies_per_env + child]
        rot = wp.transform_get_rotation(tf)
        # com_world = wp.transform_point(tf, body_com[child])
        # swap angular and linear components
        w = wp.vec3(joint_f[wqd_i + 0], joint_f[wqd_i + 1], joint_f[wqd_i + 2])
        v = wp.vec3(joint_f[wqd_i + 3], joint_f[wqd_i + 4], joint_f[wqd_i + 5])

        # rotate angular torque to world frame
        w = wp.quat_rotate_inv(rot, w)

        qfrc_applied[worldid, qd_i + 0] = v[0]
        qfrc_applied[worldid, qd_i + 1] = v[1]
        qfrc_applied[worldid, qd_i + 2] = v[2]
        qfrc_applied[worldid, qd_i + 3] = w[0]
        qfrc_applied[worldid, qd_i + 4] = w[1]
        qfrc_applied[worldid, qd_i + 5] = w[2]
    elif jtype == JointType.BALL:
        qfrc_applied[worldid, qd_i + 0] = joint_f[wqd_i + 0]
        qfrc_applied[worldid, qd_i + 1] = joint_f[wqd_i + 1]
        qfrc_applied[worldid, qd_i + 2] = joint_f[wqd_i + 2]
    else:
        for i in range(joint_dof_dim[jntid, 0] + joint_dof_dim[jntid, 1]):
            qfrc_applied[worldid, qd_i + i] = joint_f[wqd_i + i]


@wp.func
def eval_single_articulation_fk(
    joint_start: int,
    joint_end: int,
    joint_q: wp.array(dtype=float),
    joint_qd: wp.array(dtype=float),
    joint_q_start: wp.array(dtype=int),
    joint_qd_start: wp.array(dtype=int),
    joint_type: wp.array(dtype=int),
    joint_parent: wp.array(dtype=int),
    joint_child: wp.array(dtype=int),
    joint_X_p: wp.array(dtype=wp.transform),
    joint_X_c: wp.array(dtype=wp.transform),
    joint_axis: wp.array(dtype=wp.vec3),
    joint_dof_dim: wp.array(dtype=int, ndim=2),
    body_com: wp.array(dtype=wp.vec3),
    # outputs
    body_q: wp.array(dtype=wp.transform),
    body_qd: wp.array(dtype=wp.spatial_vector),
):
    for i in range(joint_start, joint_end):
        parent = joint_parent[i]
        child = joint_child[i]

        # compute transform across the joint
        type = joint_type[i]

        X_pj = joint_X_p[i]
        X_cj = joint_X_c[i]

        # parent anchor frame in world space
        X_wpj = X_pj
        # velocity of parent anchor point in world space
        v_wpj = wp.spatial_vector()
        if parent >= 0:
            X_wp = body_q[parent]
            X_wpj = X_wp * X_wpj
            r_p = wp.transform_get_translation(X_wpj) - wp.transform_point(X_wp, body_com[parent])

            v_wp = body_qd[parent]
            w_p = wp.spatial_top(v_wp)
            v_p = wp.spatial_bottom(v_wp) + wp.cross(w_p, r_p)
            v_wpj = wp.spatial_vector(w_p, v_p)

        q_start = joint_q_start[i]
        qd_start = joint_qd_start[i]
        lin_axis_count = joint_dof_dim[i, 0]
        ang_axis_count = joint_dof_dim[i, 1]

        X_j = wp.transform_identity()
        v_j = wp.spatial_vector(wp.vec3(), wp.vec3())

        if type == JointType.PRISMATIC:
            axis = joint_axis[qd_start]

            q = joint_q[q_start]
            qd = joint_qd[qd_start]

            X_j = wp.transform(axis * q, wp.quat_identity())
            v_j = wp.spatial_vector(wp.vec3(), axis * qd)

        if type == JointType.REVOLUTE:
            axis = joint_axis[qd_start]

            q = joint_q[q_start]
            qd = joint_qd[qd_start]

            X_j = wp.transform(wp.vec3(), wp.quat_from_axis_angle(axis, q))
            v_j = wp.spatial_vector(axis * qd, wp.vec3())

        if type == JointType.BALL:
            r = wp.quat(joint_q[q_start + 0], joint_q[q_start + 1], joint_q[q_start + 2], joint_q[q_start + 3])

            w = wp.vec3(joint_qd[qd_start + 0], joint_qd[qd_start + 1], joint_qd[qd_start + 2])

            X_j = wp.transform(wp.vec3(), r)
            v_j = wp.spatial_vector(w, wp.vec3())

        if type == JointType.FREE or type == JointType.DISTANCE:
            t = wp.transform(
                wp.vec3(joint_q[q_start + 0], joint_q[q_start + 1], joint_q[q_start + 2]),
                wp.quat(joint_q[q_start + 3], joint_q[q_start + 4], joint_q[q_start + 5], joint_q[q_start + 6]),
            )

            v = wp.spatial_vector(
                wp.vec3(joint_qd[qd_start + 0], joint_qd[qd_start + 1], joint_qd[qd_start + 2]),
                wp.vec3(joint_qd[qd_start + 3], joint_qd[qd_start + 4], joint_qd[qd_start + 5]),
            )

            X_j = t
            v_j = v

        if type == JointType.D6:
            pos = wp.vec3(0.0)
            rot = wp.quat_identity()
            vel_v = wp.vec3(0.0)
            vel_w = wp.vec3(0.0)

            for j in range(lin_axis_count):
                axis = joint_axis[qd_start + j]
                pos += axis * joint_q[q_start + j]
                vel_v += axis * joint_qd[qd_start + j]

            iq = q_start + lin_axis_count
            iqd = qd_start + lin_axis_count
            for j in range(ang_axis_count):
                axis = joint_axis[iqd + j]
                rot = rot * wp.quat_from_axis_angle(axis, joint_q[iq + j])
                vel_w += joint_qd[iqd + j] * axis

            X_j = wp.transform(pos, rot)
            v_j = wp.spatial_vector(vel_w, vel_v)

        # transform from world to joint anchor frame at child body
        X_wcj = X_wpj * X_j
        # transform from world to child body frame
        X_wc = X_wcj * wp.transform_inverse(X_cj)

        # transform velocity across the joint to world space
        angular_vel = wp.transform_vector(X_wpj, wp.spatial_top(v_j))
        linear_vel = wp.transform_vector(X_wpj, wp.spatial_bottom(v_j))

        v_wc = v_wpj + wp.spatial_vector(angular_vel, linear_vel)

        body_q[child] = X_wc
        body_qd[child] = v_wc


@wp.kernel
def eval_articulation_fk(
    articulation_start: wp.array(dtype=int),
    joint_q: wp.array(dtype=float),
    joint_qd: wp.array(dtype=float),
    joint_q_start: wp.array(dtype=int),
    joint_qd_start: wp.array(dtype=int),
    joint_type: wp.array(dtype=int),
    joint_parent: wp.array(dtype=int),
    joint_child: wp.array(dtype=int),
    joint_X_p: wp.array(dtype=wp.transform),
    joint_X_c: wp.array(dtype=wp.transform),
    joint_axis: wp.array(dtype=wp.vec3),
    joint_dof_dim: wp.array(dtype=int, ndim=2),
    body_com: wp.array(dtype=wp.vec3),
    # outputs
    body_q: wp.array(dtype=wp.transform),
    body_qd: wp.array(dtype=wp.spatial_vector),
):
    tid = wp.tid()

    joint_start = articulation_start[tid]
    joint_end = articulation_start[tid + 1]

    eval_single_articulation_fk(
        joint_start,
        joint_end,
        joint_q,
        joint_qd,
        joint_q_start,
        joint_qd_start,
        joint_type,
        joint_parent,
        joint_child,
        joint_X_p,
        joint_X_c,
        joint_axis,
        joint_dof_dim,
        body_com,
        # outputs
        body_q,
        body_qd,
    )


@wp.kernel
def convert_body_xforms_to_warp_kernel(
    xpos: wp.array2d(dtype=wp.vec3),
    xquat: wp.array2d(dtype=wp.quat),
    to_mjc_body_index: wp.array(dtype=wp.int32),
    bodies_per_env: int,
    # outputs
    body_q: wp.array(dtype=wp.transform),
):
    worldid, bodyid = wp.tid()
    wbi = bodies_per_env * worldid + bodyid
    mbi = to_mjc_body_index[bodyid]
    pos = xpos[worldid, mbi]
    quat = xquat[worldid, mbi]
    # convert from wxyz to xyzw
    quat = wp.quat(quat[1], quat[2], quat[3], quat[0])
    # quat = wp.quat(quat[3], quat[0], quat[1], quat[2])
    # quat = wp.quat_identity()
    # quat = wp.quat_inverse(quat)
    body_q[wbi] = wp.transform(pos, quat)


@wp.kernel
def update_body_mass_ipos_kernel(
    body_com: wp.array(dtype=wp.vec3f),
    body_mass: wp.array(dtype=float),
    bodies_per_env: int,
    up_axis: int,
    body_mapping: wp.array(dtype=int),
    # outputs
    body_ipos: wp.array2d(dtype=wp.vec3f),
    body_mass_out: wp.array2d(dtype=float),
):
    tid = wp.tid()
    worldid = wp.tid() // bodies_per_env
    index_in_env = wp.tid() % bodies_per_env
    mjc_idx = body_mapping[index_in_env]
    if mjc_idx == -1:
        return

    # update COM position
    if up_axis == 1:
        body_ipos[worldid, mjc_idx] = wp.vec3f(body_com[tid][0], -body_com[tid][2], body_com[tid][1])
    else:
        body_ipos[worldid, mjc_idx] = body_com[tid]

    # update mass
    body_mass_out[worldid, mjc_idx] = body_mass[tid]


@wp.kernel
def update_body_inertia_kernel(
    body_inertia: wp.array(dtype=wp.mat33f),
    body_quat: wp.array2d(dtype=wp.quatf),
    bodies_per_env: int,
    body_mapping: wp.array(dtype=int),
    up_axis: int,
    # outputs
    body_inertia_out: wp.array2d(dtype=wp.vec3f),
    body_iquat_out: wp.array2d(dtype=wp.quatf),
):
    tid = wp.tid()
    worldid = wp.tid() // bodies_per_env
    index_in_env = wp.tid() % bodies_per_env
    mjc_idx = body_mapping[index_in_env]
    if mjc_idx == -1:
        return

    # Get inertia tensor and body orientation
    I = body_inertia[tid]
    # body_q = body_quat[worldid, mjc_idx]

    # Calculate eigenvalues and eigenvectors
    eigenvectors, eigenvalues = wp.eig3(I)

    # Bubble sort for 3 elements in descending order
    for i in range(2):
        for j in range(2 - i):
            if eigenvalues[j] < eigenvalues[j + 1]:
                # Swap eigenvalues
                temp_val = eigenvalues[j]
                eigenvalues[j] = eigenvalues[j + 1]
                eigenvalues[j + 1] = temp_val
                # Swap eigenvectors
                temp_vec = eigenvectors[j]
                eigenvectors[j] = eigenvectors[j + 1]
                eigenvectors[j + 1] = temp_vec

    # this does not work yet, I think we are reporting in the wrong reference frame
    # Convert eigenvectors to quaternion (xyzw format for mujoco)
    # q = wp.quat_from_matrix(wp.mat33f(eigenvectors[0], eigenvectors[1], eigenvectors[2]))
    # q = wp.normalize(q)

    # Convert from wxyz to xyzw format and compose with body orientation
    # q = wp.quat(q[1], q[2], q[3], q[0])

    # Store results
    body_inertia_out[worldid, mjc_idx] = eigenvalues
    # body_iquat_out[worldid, mjc_idx] = q


@wp.kernel(module="unique")
def repeat_array_kernel(
    src: wp.array(dtype=Any),
    nelems_per_world: int,
    dst: wp.array(dtype=Any),
):
    tid = wp.tid()
    src_idx = tid % nelems_per_world
    dst[tid] = src[src_idx]


@wp.kernel
def update_axis_properties_kernel(
    joint_dof_mode: wp.array(dtype=int),
    joint_target_kp: wp.array(dtype=float),
    joint_target_kv: wp.array(dtype=float),
    joint_effort_limit: wp.array(dtype=float),
    axis_to_actuator: wp.array(dtype=wp.int32),
    axes_per_env: int,
    # outputs
    actuator_bias: wp.array2d(dtype=vec10f),
    actuator_gain: wp.array2d(dtype=vec10f),
    actuator_forcerange: wp.array2d(dtype=wp.vec2f),
):
    """Update actuator force ranges based on joint effort limits."""
    tid = wp.tid()
    worldid = tid // axes_per_env
    axis_in_env = tid % axes_per_env

    actuator_idx = axis_to_actuator[axis_in_env]
    if actuator_idx >= 0:  # Valid actuator
        kp = joint_target_kp[tid]
        kv = joint_target_kv[tid]
        mode = joint_dof_mode[tid]

        if mode == JointMode.TARGET_POSITION:
            # bias = vec10f(0.0, -kp, -kv, 0.0, 0.0, 0.0, 0.0, 0.0, 0.0, 0.0)
            # gain = vec10f(kp, 0.0, 0.0, 0.0, 0.0, 0.0, 0.0, 0.0, 0.0, 0.0)
            actuator_bias[worldid, actuator_idx][1] = -kp
            actuator_bias[worldid, actuator_idx][2] = -kv
            actuator_gain[worldid, actuator_idx][0] = kp
        elif mode == JointMode.TARGET_VELOCITY:
            # bias = vec10f(0.0, 0.0, -kv, 0.0, 0.0, 0.0, 0.0, 0.0, 0.0, 0.0)
            # gain = vec10f(kv, 0.0, 0.0, 0.0, 0.0, 0.0, 0.0, 0.0, 0.0, 0.0)
            actuator_bias[worldid, actuator_idx][1] = 0.0
            actuator_bias[worldid, actuator_idx][2] = -kv
            actuator_gain[worldid, actuator_idx][0] = kv
        else:
            # bias = [0.0, 0.0, 0.0, 0, 0, 0, 0, 0, 0, 0]
            # gain = [1.0, 0, 0, 0, 0, 0, 0, 0, 0, 0]
            actuator_bias[worldid, actuator_idx][1] = 0.0
            actuator_bias[worldid, actuator_idx][2] = 0.0
            actuator_gain[worldid, actuator_idx][0] = 1.0

        effort_limit = joint_effort_limit[tid]
        actuator_forcerange[worldid, actuator_idx] = wp.vec2f(-effort_limit, effort_limit)


@wp.kernel
def update_dof_properties_kernel(
    joint_armature: wp.array(dtype=float),
    joint_friction: wp.array(dtype=float),
    dofs_per_env: int,
    # outputs
    dof_armature: wp.array2d(dtype=float),
    dof_frictionloss: wp.array2d(dtype=float),
):
    """Update DOF armature and friction loss values."""
    tid = wp.tid()
    worldid = tid // dofs_per_env
    dof_in_env = tid % dofs_per_env

    # update armature
    dof_armature[worldid, dof_in_env] = joint_armature[tid]

    # update friction loss
    dof_frictionloss[worldid, dof_in_env] = joint_friction[tid]


@wp.kernel
def update_geom_properties_kernel(
    shape_collision_radius: wp.array(dtype=float),
    shape_mu: wp.array(dtype=float),
    shape_ke: wp.array(dtype=float),
    shape_kd: wp.array(dtype=float),
    shape_size: wp.array(dtype=wp.vec3f),
    shape_transform: wp.array(dtype=wp.transform),
    shape_type: wp.array(dtype=wp.int32),
    to_newton_shape_index: wp.array2d(dtype=wp.int32),
    shape_incoming_xform: wp.array(dtype=wp.transform),
    torsional_friction: float,
    rolling_friction: float,
    contact_stiffness_time_const: float,
    # outputs
    geom_rbound: wp.array2d(dtype=float),
    geom_friction: wp.array2d(dtype=wp.vec3f),
    geom_solref: wp.array2d(dtype=wp.vec2f),
    geom_size: wp.array2d(dtype=wp.vec3f),
    geom_pos: wp.array2d(dtype=wp.vec3f),
    geom_quat: wp.array2d(dtype=wp.quatf),
):
    """Update geom properties from Newton shape properties."""
    worldid, geom_idx = wp.tid()

    shape_idx = to_newton_shape_index[worldid, geom_idx]
    if shape_idx < 0:
        return

    # update bounding radius
    geom_rbound[worldid, geom_idx] = shape_collision_radius[shape_idx]

    # update friction (slide, torsion, roll)
    mu = shape_mu[shape_idx]
    geom_friction[worldid, geom_idx] = wp.vec3f(mu, torsional_friction * mu, rolling_friction * mu)

    # update solref (stiffness, damping as time constants)
    # MuJoCo uses time constants, Newton uses direct stiffness/damping
    # convert using heuristic: time_const = sqrt(mass/stiffness)
    ke = shape_ke[shape_idx]
    kd = shape_kd[shape_idx]
    if ke > 0.0:
        # use provided time constant for stiffness
        time_const_stiff = contact_stiffness_time_const
        if kd > 0.0:
            time_const_damp = kd / (2.0 * wp.sqrt(ke))
        else:
            time_const_damp = 1.0
    else:
        time_const_stiff = contact_stiffness_time_const
        time_const_damp = 1.0
    geom_solref[worldid, geom_idx] = wp.vec2f(time_const_stiff, time_const_damp)

    # update size
    geom_size[worldid, geom_idx] = shape_size[shape_idx]

    # update position and orientation
    tf = shape_transform[shape_idx]
    incoming_xform = shape_incoming_xform[shape_idx]
    tf = incoming_xform * tf
    pos = tf.p
    quat = tf.q
    geom_pos[worldid, geom_idx] = pos
    geom_quat[worldid, geom_idx] = wp.quatf(quat.w, quat.x, quat.y, quat.z)


class SolverMuJoCo(SolverBase):
    """
    This solver provides an interface to simulate physics using the `MuJoCo <https://github.com/google-deepmind/mujoco>`_ physics engine,
    optimized with GPU acceleration through `mujoco_warp <https://github.com/google-deepmind/mujoco_warp>`_. It supports both MuJoCo and
    mujoco_warp backends, enabling efficient simulation of articulated systems with
    contacts and constraints.

    .. note::

        - This solver requires `mujoco_warp`_ and its dependencies to be installed.
        - For installation instructions, see the `mujoco_warp`_ repository.

    Example
    -------

    .. code-block:: python

        solver = newton.solvers.SolverMuJoCo(model)

        # simulation loop
        for i in range(100):
            solver.step(state_in, state_out, control, contacts, dt)
            state_in, state_out = state_out, state_in

    Debugging
    ---------

    To debug the SolverMuJoCo, you can save the MuJoCo model that is created from the :class:`newton.Model` in the constructor of the SolverMuJoCo:

    .. code-block:: python

        solver = newton.solvers.SolverMuJoCo(model, save_to_mjcf="model.xml")

    This will save the MuJoCo model as an MJCF file, which can be opened in the MuJoCo simulator.

    It is also possible to visualize the simulation running in the SolverMuJoCo through MuJoCo's own viewer.
    This may help to debug the simulation and see how the MuJoCo model looks like when it is created from the Newton model.

    .. code-block:: python

        import mujoco
        import mujoco.viewer
        import mujoco_warp

        solver = newton.solvers.SolverMuJoCo(model)
        mjm, mjd = solver.mj_model, solver.mj_data
        m, d = solver.mjw_model, solver.mjw_data
        viewer = mujoco.viewer.launch_passive(mjm, mjd)

        for _ in range(num_frames):
            # step the solver
            solver.step(state_in, state_out, control, contacts, dt)
            state_in, state_out = state_out, state_in

            if not solver.use_mujoco_cpu:
                mujoco_warp.get_data_into(mjd, mjm, d)
            viewer.sync()
    """

    def __init__(
        self,
        model: Model,
        *,
        mjw_model: MjWarpModel | None = None,
        mjw_data: MjWarpData | None = None,
        separate_envs_to_worlds: bool | None = None,
        nefc_per_env: int = 100,
        ncon_per_env: int | None = None,
        iterations: int = 20,
        ls_iterations: int = 10,
        solver: int | str = "cg",
        integrator: int | str = "euler",
        cone: int | str = "pyramidal",
        impratio: float = 1.0,
        use_mujoco_cpu: bool = False,
        disable_contacts: bool = False,
        default_actuator_gear: float | None = None,
        actuator_gears: dict[str, float] | None = None,
        update_data_interval: int = 1,
        save_to_mjcf: str | None = None,
        contact_stiffness_time_const: float = 0.02,
        ls_parallel: bool = False,
        use_mujoco_contacts: bool = True,
    ):
        """
        Args:
            model (Model): the model to be simulated.
            mjw_model (MjWarpModel | None): Optional pre-existing MuJoCo Warp model. If provided with `mjw_data`, conversion from Newton model is skipped.
            mjw_data (MjWarpData | None): Optional pre-existing MuJoCo Warp data. If provided with `mjw_model`, conversion from Newton model is skipped.
            separate_envs_to_worlds (bool | None): If True, each Newton environment is mapped to a separate MuJoCo world. Defaults to `not use_mujoco_cpu`.
            nefc_per_env (int): Number of constraints per environment (world).
            ncon_per_env (int | None): Number of contact points per environment (world). If None, the number of contact points is estimated from the model.
            iterations (int): Number of solver iterations.
            ls_iterations (int): Number of line search iterations for the solver.
            solver (int | str): Solver type. Can be "cg" or "newton", or their corresponding MuJoCo integer constants.
            integrator (int | str): Integrator type. Can be "euler", "rk4", or "implicit", or their corresponding MuJoCo integer constants.
            cone (int | str): The type of contact friction cone. Can be "pyramidal", "elliptic", or their corresponding MuJoCo integer constants.
            impratio (float): Frictional-to-normal constraint impedance ratio.
            use_mujoco_cpu (bool): If True, use the MuJoCo-C CPU backend instead of `mujoco_warp`.
            disable_contacts (bool): If True, disable contact computation in MuJoCo.
            register_collision_groups (bool): If True, register collision groups from the Newton model in MuJoCo.
            default_actuator_gear (float | None): Default gear ratio for all actuators. Can be overridden by `actuator_gears`.
            actuator_gears (dict[str, float] | None): Dictionary mapping joint names to specific gear ratios, overriding the `default_actuator_gear`.
            update_data_interval (int): Frequency (in simulation steps) at which to update the MuJoCo Data object from the Newton state. If 0, Data is never updated after initialization.
            save_to_mjcf (str | None): Optional path to save the generated MJCF model file.
            contact_stiffness_time_const (float): Time constant for contact stiffness in MuJoCo's solver reference model. Defaults to 0.02 (20ms). Can be set to match the simulation timestep for tighter coupling.
            ls_parallel (bool): If True, enable parallel line search in MuJoCo. Defaults to False.
            use_mujoco_contacts (bool): If True, use the MuJoCo contact solver. If False, use the Newton contact solver (newton contacts must be passed in through the step function in that case).
        """
        super().__init__(model)
        self.mujoco, self.mujoco_warp = import_mujoco()
        self.contact_stiffness_time_const = contact_stiffness_time_const

        if use_mujoco_cpu and not use_mujoco_contacts:
            print("Setting use_mujoco_contacts to False has no effect when use_mujoco_cpu is True")

        disableflags = 0
        if disable_contacts:
            disableflags |= self.mujoco.mjtDisableBit.mjDSBL_CONTACT
        if mjw_model is not None and mjw_data is not None:
            self.mjw_model = mjw_model
            self.mjw_data = mjw_data
            self.use_mujoco_cpu = False
        else:
            self.use_mujoco_cpu = use_mujoco_cpu
            if separate_envs_to_worlds is None:
                separate_envs_to_worlds = not use_mujoco_cpu
            self.convert_to_mjc(
                model,
                disableflags=disableflags,
                disable_contacts=disable_contacts,
                separate_envs_to_worlds=separate_envs_to_worlds,
                nefc_per_env=nefc_per_env,
                ncon_per_env=ncon_per_env,
                iterations=iterations,
                ls_iterations=ls_iterations,
                cone=cone,
                impratio=impratio,
                solver=solver,
                integrator=integrator,
                default_actuator_gear=default_actuator_gear,
                actuator_gears=actuator_gears,
                target_filename=save_to_mjcf,
                ls_parallel=ls_parallel,
            )
        self.update_data_interval = update_data_interval
        self._step = 0
        self.contact_geom_mapping = self.create_newton_contact_geom_mapping(model)

        if self.mjw_model is not None:
            self.mjw_model.opt.run_collision_detection = use_mujoco_contacts

    @override
    def step(self, state_in: State, state_out: State, control: Control, contacts: Contacts, dt: float):
        if self.use_mujoco_cpu:
            self.apply_mjc_control(self.model, state_in, control, self.mj_data)
            if self.update_data_interval > 0 and self._step % self.update_data_interval == 0:
                # XXX updating the mujoco state at every step may introduce numerical instability
                self.update_mjc_data(self.mj_data, self.model, state_in)
            self.mj_model.opt.timestep = dt
            self.mujoco.mj_step(self.mj_model, self.mj_data)
            self.update_newton_state(self.model, state_out, self.mj_data)
        else:
            self.apply_mjc_control(self.model, state_in, control, self.mjw_data)
            if self.update_data_interval > 0 and self._step % self.update_data_interval == 0:
                self.update_mjc_data(self.mjw_data, self.model, state_in)
            self.mjw_model.opt.timestep.fill_(dt)
            with wp.ScopedDevice(self.model.device):
                if self.mjw_model.opt.run_collision_detection:
                    self.mujoco_warp.step(self.mjw_model, self.mjw_data)
                else:
                    self.convert_contacts_to_mjwarp(self.model, state_in, contacts)
                    self.mujoco_warp.step(self.mjw_model, self.mjw_data)

            self.update_newton_state(self.model, state_out, self.mjw_data)
        self._step += 1
        return state_out

    def convert_contacts_to_mjwarp(self, model: Model, state_in: State, contacts: Contacts):
        bodies_per_env = self.model.body_count // self.model.num_envs
        wp.launch(
            convert_newton_contacts_to_mjwarp_kernel,
            dim=(contacts.rigid_contact_max,),
            inputs=[
                state_in.body_q,
                model.shape_body,
                self.mjw_model.geom_condim,
                self.mjw_model.geom_priority,
                self.mjw_model.geom_solmix,
                self.mjw_model.geom_solref,
                self.mjw_model.geom_solimp,
                self.mjw_model.geom_friction,
                self.mjw_model.geom_margin,
                self.mjw_model.geom_gap,
                # Newton contacts
                contacts.rigid_contact_count,
                contacts.rigid_contact_shape0,
                contacts.rigid_contact_shape1,
                contacts.rigid_contact_point0,
                contacts.rigid_contact_point1,
                contacts.rigid_contact_normal,
                contacts.rigid_contact_thickness0,
                contacts.rigid_contact_thickness1,
                bodies_per_env,
                self.model.to_mjc_geom_index,
                # Mujoco warp contacts
                self.mjw_data.ncon,
                self.mjw_data.contact.dist,
                self.mjw_data.contact.pos,
                self.mjw_data.contact.frame,
                self.mjw_data.contact.includemargin,
                self.mjw_data.contact.friction,
                self.mjw_data.contact.solref,
                self.mjw_data.contact.solreffriction,
                self.mjw_data.contact.solimp,
                self.mjw_data.contact.dim,
                self.mjw_data.contact.geom,
                self.mjw_data.contact.worldid,
                # Data to clear
                self.mjw_data.nworld,
                self.mjw_data.ncon_hfield.shape[1],
                self.mjw_data.ncon_hfield.reshape(-1),
                self.mjw_data.collision_hftri_index,
                self.mjw_data.ncollision,
            ],
        )

    @override
    def notify_model_changed(self, flags: int):
        if flags & SolverNotifyFlags.BODY_INERTIAL_PROPERTIES:
            self.update_model_inertial_properties()
        if flags & SolverNotifyFlags.JOINT_DOF_PROPERTIES:
            self.update_joint_properties()
        if flags & SolverNotifyFlags.SHAPE_PROPERTIES:
            self.update_geom_properties()

    @staticmethod
    def _data_is_mjwarp(data):
        # Check if the data is a mujoco_warp Data object
        return hasattr(data, "nworld")

    @staticmethod
    def apply_mjc_control(model: Model, state: State, control: Control | None, mj_data: MjWarpData | MjData):
        if control is None or control.joint_f is None:
            if state.body_f is None:
                return
        is_mjwarp = SolverMuJoCo._data_is_mjwarp(mj_data)
        if is_mjwarp:
            ctrl = mj_data.ctrl
            qfrc = mj_data.qfrc_applied
            xfrc = mj_data.xfrc_applied
            nworld = mj_data.nworld
        else:
            ctrl = wp.empty((1, len(mj_data.ctrl)), dtype=wp.float32, device=model.device)
            qfrc = wp.empty((1, len(mj_data.qfrc_applied)), dtype=wp.float32, device=model.device)
            xfrc = wp.zeros((1, len(mj_data.xfrc_applied)), dtype=wp.spatial_vector, device=model.device)
            nworld = 1
        axes_per_env = model.joint_dof_count // nworld
        joints_per_env = model.joint_count // nworld
        bodies_per_env = model.body_count // nworld
        if control is not None:
            wp.launch(
                apply_mjc_control_kernel,
                dim=(nworld, axes_per_env),
                inputs=[
                    control.joint_target,
                    model.joint_dof_mode,
                    model.mjc_axis_to_actuator,  # pyright: ignore[reportAttributeAccessIssue]
                    axes_per_env,
                ],
                outputs=[
                    ctrl,
                ],
                device=model.device,
            )
            wp.launch(
                apply_mjc_qfrc_kernel,
                dim=(nworld, joints_per_env),
                inputs=[
                    state.body_q,
                    control.joint_f,
                    model.joint_type,
                    model.body_com,
                    model.joint_child,
                    model.joint_q_start,
                    model.joint_qd_start,
                    model.joint_dof_dim,
                    joints_per_env,
                    bodies_per_env,
                ],
                outputs=[
                    qfrc,
                ],
                device=model.device,
            )

        if state.body_f is not None:
            wp.launch(
                apply_mjc_body_f_kernel,
                dim=(nworld, bodies_per_env),
                inputs=[
                    model.up_axis,
                    state.body_q,
                    state.body_f,
                    model.to_mjc_body_index,
                    bodies_per_env,
                ],
                outputs=[
                    xfrc,
                ],
                device=model.device,
            )
        if not is_mjwarp:
            mj_data.xfrc_applied = xfrc.numpy()
            mj_data.ctrl[:] = ctrl.numpy().flatten()
            mj_data.qfrc_applied[:] = qfrc.numpy()

    @staticmethod
    def update_mjc_data(mj_data: MjWarpData | MjData, model: Model, state: State | None = None):
        is_mjwarp = SolverMuJoCo._data_is_mjwarp(mj_data)
        if is_mjwarp:
            # we have a MjWarp Data object
            qpos = mj_data.qpos
            qvel = mj_data.qvel
            nworld = mj_data.nworld
        else:
            # we have a MjData object from Mujoco
            qpos = wp.empty((1, model.joint_coord_count), dtype=wp.float32, device=model.device)
            qvel = wp.empty((1, model.joint_dof_count), dtype=wp.float32, device=model.device)
            nworld = 1
        if state is None:
            joint_q = model.joint_q
            joint_qd = model.joint_qd
        else:
            joint_q = state.joint_q
            joint_qd = state.joint_qd
        joints_per_env = model.joint_count // nworld
        wp.launch(
            convert_warp_coords_to_mj_kernel,
            dim=(nworld, joints_per_env),
            inputs=[
                joint_q,
                joint_qd,
                joints_per_env,
                model.up_axis,
                model.joint_type,
                model.joint_q_start,
                model.joint_qd_start,
                model.joint_dof_dim,
            ],
            outputs=[qpos, qvel],
            device=model.device,
        )
        if not is_mjwarp:
            mj_data.qpos[:] = qpos.numpy().flatten()[: len(mj_data.qpos)]
            mj_data.qvel[:] = qvel.numpy().flatten()[: len(mj_data.qvel)]

    @staticmethod
    def update_newton_state(
        model: Model,
        state: State,
        mj_data: MjWarpData | MjData,
        eval_fk: bool = True,
    ):
        is_mjwarp = SolverMuJoCo._data_is_mjwarp(mj_data)
        if is_mjwarp:
            # we have a MjWarp Data object
            qpos = mj_data.qpos
            qvel = mj_data.qvel
            nworld = mj_data.nworld

            xpos = mj_data.xpos
            xquat = mj_data.xquat
        else:
            # we have a MjData object from Mujoco
            qpos = wp.array([mj_data.qpos], dtype=wp.float32, device=model.device)
            qvel = wp.array([mj_data.qvel], dtype=wp.float32, device=model.device)
            nworld = 1

            xpos = wp.array([mj_data.xpos], dtype=wp.vec3, device=model.device)
            xquat = wp.array([mj_data.xquat], dtype=wp.quat, device=model.device)
        joints_per_env = model.joint_count // nworld
        wp.launch(
            convert_mj_coords_to_warp_kernel,
            dim=(nworld, joints_per_env),
            inputs=[
                qpos,
                qvel,
                joints_per_env,
                int(model.up_axis),
                model.joint_type,
                model.joint_q_start,
                model.joint_qd_start,
                model.joint_dof_dim,
            ],
            outputs=[state.joint_q, state.joint_qd],
            device=model.device,
        )

        if eval_fk:
            # custom forward kinematics for handling multi-dof joints
            wp.launch(
                kernel=eval_articulation_fk,
                dim=model.articulation_count,
                inputs=[
                    model.articulation_start,
                    state.joint_q,
                    state.joint_qd,
                    model.joint_q_start,
                    model.joint_qd_start,
                    model.joint_type,
                    model.joint_parent,
                    model.joint_child,
                    model.joint_X_p,
                    model.joint_X_c,
                    model.joint_axis,
                    model.joint_dof_dim,
                    model.body_com,
                ],
                outputs=[
                    state.body_q,
                    state.body_qd,
                ],
                device=model.device,
            )
        else:
            bodies_per_env = model.body_count // model.num_envs
            wp.launch(
                convert_body_xforms_to_warp_kernel,
                dim=(nworld, bodies_per_env),
                inputs=[
                    xpos,
                    xquat,
                    model.to_mjc_body_index,
                    bodies_per_env,
                ],
                outputs=[state.body_q],
                device=model.device,
            )

    @staticmethod
    def color_collision_shapes(model: Model, selected_shapes: nparray, visualize_graph: bool = False) -> np.ndarray:
        """
        Find a graph coloring of the collision filter pairs in the model.
        Shapes within the same color cannot collide with each other.
        Shapes can only collide with shapes of different colors.
        """
        # find graph coloring of collision filter pairs
        collision_group = model.shape_collision_group
        # edges representing colliding shape pairs
        graph_edges = [
            (i, j)
            for i, j in product(selected_shapes, selected_shapes)
            if i != j
            and (
                ((i, j) not in model.shape_collision_filter_pairs and (j, i) not in model.shape_collision_filter_pairs)
                or collision_group[i] != collision_group[j]
            )
        ]
        if len(graph_edges) > 0:
            if visualize_graph:
                plot_graph(selected_shapes, graph_edges)
            color_groups = color_graph(
                num_nodes=int(selected_shapes.max() + 1),
                graph_edge_indices=wp.array(graph_edges, dtype=wp.int32),
            )
            shape_color = np.zeros(model.shape_count, dtype=np.int32)
            num_colors = 0
            for group in color_groups:
                num_colors += 1
                shape_color[group] = num_colors
        else:
            # no edges in the graph, all shapes can collide with each other
            shape_color = np.zeros(model.shape_count, dtype=np.int32)
        return shape_color

    def create_newton_contact_geom_mapping(self, model: Model):
        indices = [idx for w, idx in self.shape_map.values() if idx is not None]
        if not indices:
            return wp.array([], dtype=wp.int32, device=model.device)
        max_mj_shape_id = max(indices)
        geom_mapping = np.full((model.num_envs, max_mj_shape_id + 1), -1, dtype=np.int32)

        for shape, (worldid, mj_geom) in self.shape_map.items():
            if mj_geom is None:
                continue
            if worldid == -1:
                worldid = slice(None)  # noqa
            geom_mapping[worldid, mj_geom] = shape

        return wp.array(geom_mapping, dtype=wp.int32, device=model.device)

    @override
    def update_contacts(self, contacts: Contacts) -> None:
        # TODO: ensure that class invariants are preserved
        # TODO: fill actual contact arrays instead of creating new ones
        mj_data = self.mjw_data
        nconmax = mj_data.nconmax
        mj_contact = mj_data.contact

        contacts.rigid_contact_max = nconmax
        contacts.rigid_contact_count = mj_data.ncon
        contacts.position = mj_contact.pos
        contacts.separation = mj_contact.dist

        if not hasattr(contacts, "pair"):
            contacts.pair = wp.empty(nconmax, dtype=wp.vec2i, device=self.model.device)

        if not hasattr(contacts, "normal"):
            contacts.normal = wp.empty(nconmax, dtype=wp.vec3f, device=self.model.device)

        if not hasattr(contacts, "force"):
            contacts.force = wp.empty(nconmax, dtype=wp.float32, device=self.model.device)

        wp.launch(
            convert_mjw_contact_to_warp_kernel,
            dim=mj_data.nconmax,
            inputs=[
                self.contact_geom_mapping,
                self.mjw_model.opt.cone == int(self.mujoco.mjtCone.mjCONE_PYRAMIDAL),
                mj_data.ncon,
                mj_contact.frame,
                mj_contact.dim,
                mj_contact.geom,
                mj_contact.efc_address,
                mj_contact.worldid,
                mj_data.efc.force,
            ],
            outputs=[
                contacts.pair,
                contacts.normal,
                contacts.force,
            ],
            device=self.model.device,
        )
        contacts.n_contacts = mj_data.ncon

    def convert_to_mjc(
        self,
        model: Model,
        state: State | None = None,
        *,
        separate_envs_to_worlds: bool = True,
        iterations: int = 20,
        ls_iterations: int = 10,
        nefc_per_env: int = 100,  # number of constraints per world
        ncon_per_env: int | None = None,
        solver: int | str = "cg",
        integrator: int | str = "euler",
        disableflags: int = 0,
        disable_contacts: bool = False,
        impratio: float = 1.0,
        tolerance: float = 1e-8,
        ls_tolerance: float = 0.01,
        timestep: float = 0.01,
        cone: int | str = "pyramidal",
        # maximum absolute joint limit value after which the joint is considered not limited
        joint_limit_threshold: float = 1e3,
        # these numbers come from the cartpole.xml model
        # joint_solref=(0.08, 1.0),
        # joint_solimp=(0.9, 0.95, 0.001, 0.5, 2.0),
        geom_solref: tuple[float, float] | None = None,
        geom_solimp: tuple[float, float, float, float, float] = (0.9, 0.95, 0.001, 0.5, 2.0),
        geom_friction: tuple[float, float, float] | None = None,
        geom_condim: int = 3,
        target_filename: str | None = None,
        default_actuator_args: dict | None = None,
        default_actuator_gear: float | None = None,
        actuator_gears: dict[str, float] | None = None,
        actuated_axes: list[int] | None = None,
        skip_visual_only_geoms: bool = True,
        add_axes: bool = False,
        mesh_maxhullvert: int = MESH_MAXHULLVERT,
        ls_parallel: bool = False,
    ) -> tuple[MjWarpModel, MjWarpData, MjModel, MjData]:
        """
        Convert a Newton model and state to MuJoCo (Warp) model and data.

        Args:
            Model (newton.Model): The Newton model to convert.
            State (newton.State): The Newton state to convert.

        Returns:
            tuple[MjWarpModel, MjWarpData, MjModel, MjData]: A tuple containing the model and data objects for ``mujoco_warp`` and MuJoCo.
        """

        if not model.joint_count:
            raise ValueError("The model must have at least one joint to be able to convert it to MuJoCo.")

        mujoco, mujoco_warp = import_mujoco()

        actuator_args = {
            # "ctrllimited": True,
            # "ctrlrange": (-1.0, 1.0),
            "gear": [1.0, 0.0, 0.0, 0.0, 0.0, 0.0],
            "trntype": mujoco.mjtTrn.mjTRN_JOINT,
            # motor actuation properties (already the default settings in Mujoco)
            "gainprm": [1.0, 0, 0, 0, 0, 0, 0, 0, 0, 0],
            "biasprm": [0.0, 0.0, 0.0, 0.0, 0.0, 0.0, 0.0, 0.0, 0.0, 0.0],
            "dyntype": mujoco.mjtDyn.mjDYN_NONE,
            "gaintype": mujoco.mjtGain.mjGAIN_FIXED,
            "biastype": mujoco.mjtBias.mjBIAS_AFFINE,
        }
        if default_actuator_args is not None:
            actuator_args.update(default_actuator_args)
        if default_actuator_gear is not None:
            actuator_args["gear"][0] = default_actuator_gear
        if actuator_gears is None:
            actuator_gears = {}

        if isinstance(solver, str):
            solver = {
                "cg": mujoco.mjtSolver.mjSOL_CG,
                "newton": mujoco.mjtSolver.mjSOL_NEWTON,
            }.get(solver.lower(), mujoco.mjtSolver.mjSOL_CG)

        if isinstance(integrator, str):
            integrator = {
                "euler": mujoco.mjtIntegrator.mjINT_EULER,
                "rk4": mujoco.mjtIntegrator.mjINT_RK4,
                "implicit": mujoco.mjtIntegrator.mjINT_IMPLICITFAST,
            }.get(integrator.lower(), mujoco.mjtIntegrator.mjINT_EULER)

        if isinstance(cone, str):
            cone = {
                "pyramidal": mujoco.mjtCone.mjCONE_PYRAMIDAL,
                "elliptic": mujoco.mjtCone.mjCONE_ELLIPTIC,
            }.get(cone.lower(), mujoco.mjtCone.mjCONE_PYRAMIDAL)

        def quat_to_mjc(q):
            # convert from xyzw to wxyz
            return [q[3], q[0], q[1], q[2]]

        def quat_from_mjc(q):
            # convert from wxyz to xyzw
            return [q[1], q[2], q[3], q[0]]

        spec = mujoco.MjSpec()
        spec.option.disableflags = disableflags
        spec.option.gravity = model.gravity
        spec.option.timestep = timestep
        spec.option.solver = solver
        spec.option.integrator = integrator
        spec.option.iterations = iterations
        spec.option.ls_iterations = ls_iterations
        spec.option.cone = cone
        spec.option.impratio = impratio
        defaults = spec.default
        if callable(defaults):
            defaults = defaults()
        defaults.geom.condim = geom_condim
        # Use provided or default contact stiffness time constant
        if geom_solref is None:
            geom_solref = (self.contact_stiffness_time_const, 1.0)
        defaults.geom.solref = geom_solref
        defaults.geom.solimp = geom_solimp
        # Use model's friction parameters if geom_friction is not provided
        if geom_friction is None:
            geom_friction = (1.0, model.rigid_contact_torsional_friction, model.rigid_contact_rolling_friction)
        defaults.geom.friction = geom_friction
        # defaults.geom.contype = 0
        spec.compiler.inertiafromgeom = mujoco.mjtInertiaFromGeom.mjINERTIAFROMGEOM_AUTO

        if add_axes:
            # add axes for debug visualization in MuJoCo viewer when loading the generated XML
            spec.worldbody.add_geom(
                type=mujoco.mjtGeom.mjGEOM_CYLINDER,
                name="axis_x",
                fromto=[0.0, 0.0, 0.0, 1.0, 0.0, 0.0],
                rgba=[1.0, 0.0, 0.0, 1.0],
                size=[0.01, 0.01, 0.01],
                contype=0,
                conaffinity=0,
            )
            spec.worldbody.add_geom(
                type=mujoco.mjtGeom.mjGEOM_CYLINDER,
                name="axis_y",
                fromto=[0.0, 0.0, 0.0, 0.0, 1.0, 0.0],
                rgba=[0.0, 1.0, 0.0, 1.0],
                size=[0.01, 0.01, 0.01],
                contype=0,
                conaffinity=0,
            )
            spec.worldbody.add_geom(
                type=mujoco.mjtGeom.mjGEOM_CYLINDER,
                name="axis_z",
                fromto=[0.0, 0.0, 0.0, 0.0, 0.0, 1.0],
                rgba=[0.0, 0.0, 1.0, 1.0],
                size=[0.01, 0.01, 0.01],
                contype=0,
                conaffinity=0,
            )

        articulation_start = model.articulation_start.numpy()
        joint_parent = model.joint_parent.numpy()
        joint_child = model.joint_child.numpy()
        joint_parent_xform = model.joint_X_p.numpy()
        joint_child_xform = model.joint_X_c.numpy()
        joint_limit_lower = model.joint_limit_lower.numpy()
        joint_limit_upper = model.joint_limit_upper.numpy()
        joint_type = model.joint_type.numpy()
        joint_axis = model.joint_axis.numpy()
        joint_dof_dim = model.joint_dof_dim.numpy()
        joint_dof_mode = model.joint_dof_mode.numpy()
        joint_target_kd = model.joint_target_kd.numpy()
        joint_target_ke = model.joint_target_ke.numpy()
        joint_qd_start = model.joint_qd_start.numpy()
        joint_armature = model.joint_armature.numpy()
        joint_effort_limit = model.joint_effort_limit.numpy()
        # MoJoCo doesn't have velocity limit
        # joint_velocity_limit = model.joint_velocity_limit.numpy()
        joint_friction = model.joint_friction.numpy()
        body_mass = model.body_mass.numpy()
        body_inertia = model.body_inertia.numpy()
        body_com = model.body_com.numpy()
        shape_transform = model.shape_transform.numpy()
        shape_type = model.shape_type.numpy()
        shape_size = model.shape_scale.numpy()
        shape_body = model.shape_body.numpy()
        shape_flags = model.shape_flags.numpy()

        eq_constraint_type = model.equality_constraint_type.numpy()
        eq_constraint_body1 = model.equality_constraint_body1.numpy()
        eq_constraint_body2 = model.equality_constraint_body2.numpy()
        eq_constraint_anchor = model.equality_constraint_anchor.numpy()
        eq_constraint_torquescale = model.equality_constraint_torquescale.numpy()
        eq_constraint_relpose = model.equality_constraint_relpose.numpy()
        eq_constraint_joint1 = model.equality_constraint_joint1.numpy()
        eq_constraint_joint2 = model.equality_constraint_joint2.numpy()
        eq_constraint_polycoef = model.equality_constraint_polycoef.numpy()
        eq_constraint_enabled = model.equality_constraint_enabled.numpy()

        INT32_MAX = np.iinfo(np.int32).max
        collision_mask_everything = INT32_MAX

        # mapping from joint axis to actuator index
        axis_to_actuator = np.zeros((model.joint_dof_count,), dtype=np.int32) - 1
        actuator_count = 0

        # supported non-fixed joint types in MuJoCo (fixed joints are handled by nesting bodies)
        supported_joint_types = {
            JointType.FREE,
            JointType.BALL,
            JointType.PRISMATIC,
            JointType.REVOLUTE,
            JointType.D6,
        }

        geom_type_mapping = {
            GeoType.SPHERE: mujoco.mjtGeom.mjGEOM_SPHERE,
            GeoType.PLANE: mujoco.mjtGeom.mjGEOM_PLANE,
            GeoType.CAPSULE: mujoco.mjtGeom.mjGEOM_CAPSULE,
            GeoType.CYLINDER: mujoco.mjtGeom.mjGEOM_CYLINDER,
            GeoType.BOX: mujoco.mjtGeom.mjGEOM_BOX,
            GeoType.MESH: mujoco.mjtGeom.mjGEOM_MESH,
        }
        geom_type_name = {
            GeoType.SPHERE: "sphere",
            GeoType.PLANE: "plane",
            GeoType.CAPSULE: "capsule",
            GeoType.CYLINDER: "cylinder",
            GeoType.BOX: "box",
            GeoType.MESH: "mesh",
        }

        mj_bodies = [spec.worldbody]
        mj_geoms = []
        # mapping from Newton body id to MuJoCo body id
        body_mapping = {-1: 0}
        # mapping from Newton shape id to MuJoCo geom id
        shape_mapping = {}

        # ensure unique names
        body_name_counts = {}
        joint_names = {}

        # only generate the first environment, replicate state of multiple worlds in MjData
        selected_joints = np.arange(model.joint_count)

        # start index where the shapes from the environments repeat
        # i.e. the number of shapes with collision group -1 added to the builder before
        # builder.add_builder() was called
        shape_range_start = 0

        # number of shapes which are replicated per env (exludes global static shapes)
        shape_range_len = 0

        if separate_envs_to_worlds:
            # determine which shapes, bodies and joints belong to the first environment
            # based on the collision group: we pick shapes from the first collision group and groups
            # that collide with it and add the bodies and joints that are associated with these shapes
            shape_collision_group = np.array(model.shape_collision_group)
            non_negatives = shape_collision_group[shape_collision_group >= 0]
            if len(non_negatives) > 0:
                first_collision_group = np.min(non_negatives)
                first_group = np.where(shape_collision_group == first_collision_group)[0]
                shape_range_start = first_group[0]
                shape_range_len = len(first_group)
            else:
                first_collision_group = -1
                shape_range_len = model.shape_count
            selected_shapes = np.where((shape_collision_group == first_collision_group) | (shape_collision_group < 0))[
                0
            ]
            selected_bodies = np.unique([i for i in shape_body[selected_shapes] if i != -1])
            selected_joints = np.unique(selected_joints[np.isin(joint_child, selected_bodies)])
            # figure out the articulations that are selected
            joint_ptr = 0
            selected_articulations = []
            for i in range(model.articulation_count):
                while joint_ptr < len(selected_joints) and selected_joints[joint_ptr] < articulation_start[i]:
                    joint_ptr += 1
                if joint_ptr >= len(selected_joints):
                    continue
                joint = selected_joints[joint_ptr]
                if joint >= articulation_start[i] and joint < articulation_start[i + 1]:
                    selected_articulations.append(i)
                selected_joints = np.unique(selected_joints)
            for articulation in selected_articulations:
                # add all joints of the articulation to the selected joints
                articulation_joints = np.arange(articulation_start[articulation], articulation_start[articulation + 1])
                selected_joints = np.unique(np.concatenate((selected_joints, articulation_joints)))
            if len(selected_joints) == 0:
                # select all joints from the first articulation if we didn't populate any so far
                selected_joints = np.arange(articulation_start[0], articulation_start[1])
            selected_bodies = np.unique(np.concatenate((selected_bodies, joint_child[selected_joints])))
        else:
            # if we are not separating environments to worlds, we use all shapes, bodies, joints
            selected_shapes = np.where(shape_flags & ShapeFlags.COLLIDE_SHAPES)[0]
            selected_bodies = np.arange(model.body_count)

        # sort joints topologically depth-first since this is the order that will also be used
        # for placing bodies in the MuJoCo model
        joints_simple = list(zip(joint_parent[selected_joints], joint_child[selected_joints]))
        joint_order = topological_sort(joints_simple, use_dfs=True)
        if any(joint_order != np.arange(len(joints_simple))):
            warnings.warn(
                "Joint order is not in depth-first topological order while converting Newton model to MuJoCo, this may lead to diverging kinematics between MuJoCo and Newton.",
                stacklevel=2,
            )

        # find graph coloring of collision filter pairs
        # filter out shapes that are not colliding with anything
        colliding_shapes = selected_shapes[shape_flags[selected_shapes] & ShapeFlags.COLLIDE_SHAPES != 0]
        shape_color = self.color_collision_shapes(model, colliding_shapes)

<<<<<<< HEAD
        # number of shapes we are instantiating in MuJoCo (which will be replicated for the number of envs)
        colliding_shapes_per_env = len(colliding_shapes)

        # mapping from Newton shape id to a corrective transform
        # that maps from Newton's shape frame to MuJoCo's internal geom frame
        # (this includes the shape transform due to the joint child transform
        # and the transform MuJoCo does on mesh geoms)
        shape_incoming_xform = np.tile(np.array(wp.transform_identity()), (model.shape_count, 1))

        # store selected shapes, bodies, joints for later use in update_geom_properties
        self.selected_shapes = wp.array(selected_shapes, dtype=wp.int32, device=model.device)
        self.selected_joints = wp.array(selected_joints, dtype=wp.int32, device=model.device)
        self.selected_bodies = wp.array(selected_bodies, dtype=wp.int32, device=model.device)

        def add_geoms(newton_body_id: int, incoming_xform: wp.transform | None = None):
            body = mj_bodies[body_mapping[newton_body_id]]
            shapes = model.body_shapes.get(newton_body_id)
=======
        def add_geoms(warp_body_id: int):
            body = mj_bodies[body_mapping[warp_body_id]]
            shapes = model.body_shapes.get(warp_body_id)
>>>>>>> d64ce354
            if not shapes:
                return
            for shape in shapes:
                if skip_visual_only_geoms and not (shape_flags[shape] & ShapeFlags.COLLIDE_SHAPES):
                    continue
                stype = shape_type[shape]
                name = f"{geom_type_name[stype]}_{shape}"
                if stype == GeoType.PLANE and newton_body_id != -1:
                    raise ValueError("Planes can only be attached to static bodies")
                geom_params = {
                    "type": geom_type_mapping[stype],
                    "name": name,
                }
                tf = wp.transform(*shape_transform[shape])
                if stype == GeoType.MESH:
                    mesh_src = model.shape_source[shape]
                    # use mesh-specific maxhullvert or fall back to the default
                    maxhullvert = getattr(mesh_src, "maxhullvert", mesh_maxhullvert)
                    # apply scaling
                    size = shape_size[shape]
                    vertices = mesh_src.vertices * size
                    spec.add_mesh(
                        name=name,
                        uservert=vertices.flatten(),
                        userface=mesh_src.indices.flatten(),
                        maxhullvert=maxhullvert,
                    )
                    geom_params["meshname"] = name
                geom_params["pos"] = tf.p
                geom_params["quat"] = quat_to_mjc(tf.q)
                size = shape_size[shape]
                if np.any(size > 0.0):
                    # duplicate nonzero entries at places where size is 0
                    nonzero = size[size > 0.0][0]
                    size[size == 0.0] = nonzero
                    geom_params["size"] = size
                else:
                    assert stype == GeoType.PLANE, "Only plane shapes are allowed to have a size of zero"
                    # planes are always infinite for collision purposes in mujoco
                    geom_params["size"] = [5.0, 5.0, 5.0]

                # encode collision filtering information
                if not (shape_flags[shape] & ShapeFlags.COLLIDE_SHAPES):
                    # this shape is not colliding with anything
                    geom_params["contype"] = 0
                    geom_params["conaffinity"] = 0
                else:
                    color = shape_color[shape]
                    if color < 32:
                        contype = 1 << color
                        geom_params["contype"] = contype
                        # collide with anything except shapes from the same color
                        geom_params["conaffinity"] = collision_mask_everything & ~contype

                # use shape materials instead of defaults if available
                if model.shape_material_mu is not None:
                    shape_mu = model.shape_material_mu.numpy()
                    if shape < len(shape_mu):
                        # set friction from Newton shape materials using model's friction parameters
                        mu = shape_mu[shape]
                        geom_params["friction"] = [
                            mu,
                            model.rigid_contact_torsional_friction * mu,
                            model.rigid_contact_rolling_friction * mu,
                        ]

                mj_geoms.append((shape, body.add_geom(**geom_params)))
                # store the geom name instead of assuming index
                shape_mapping[shape] = name

        # add static geoms attached to the worldbody
        add_geoms(-1)

        # add joints, bodies and geoms
        for ji in joint_order:
            parent, child = joints_simple[ji]
            if child in body_mapping:
                raise ValueError(f"Body {child} already exists in the mapping")

            # add body
            body_mapping[child] = len(mj_bodies)

            # this assumes that the joint position is 0
            tf = wp.transform(*joint_parent_xform[ji])
            tf = tf * wp.transform_inverse(wp.transform(*joint_child_xform[ji]))

            joint_pos = wp.vec3(*joint_child_xform[ji, :3])
            joint_rot = wp.quat(*joint_child_xform[ji, 3:])

            # ensure unique body name
            name = model.body_key[child]
            if name not in body_name_counts:
                body_name_counts[name] = 1
            else:
                while name in body_name_counts:
                    body_name_counts[name] += 1
                    name = f"{name}_{body_name_counts[name]}"

            inertia = body_inertia[child]
            body = mj_bodies[body_mapping[parent]].add_body(
                name=name,
                pos=tf.p,
                quat=quat_to_mjc(tf.q),
                mass=body_mass[child],
                ipos=body_com[child, :],
                fullinertia=[inertia[0, 0], inertia[1, 1], inertia[2, 2], inertia[0, 1], inertia[0, 2], inertia[1, 2]],
                explicitinertial=True,
            )
            mj_bodies.append(body)

            # add joint
            j_type = joint_type[ji]
            qd_start = joint_qd_start[ji]
            name = model.joint_key[ji]
            if name not in joint_names:
                joint_names[name] = 1
            else:
                while name in joint_names:
                    joint_names[name] += 1
                    name = f"{name}_{joint_names[name]}"

            if j_type == JointType.FREE:
                body.add_joint(
                    name=name,
                    type=mujoco.mjtJoint.mjJNT_FREE,
                    damping=0.0,
                    limited=False,
                )
            elif j_type in supported_joint_types:
                lin_axis_count, ang_axis_count = joint_dof_dim[ji]
                # linear dofs
                for i in range(lin_axis_count):
                    ai = qd_start + i

                    axis = wp.quat_rotate(joint_rot, wp.vec3(*joint_axis[ai]))

                    joint_params = {
                        "armature": joint_armature[qd_start + i],
                        "pos": joint_pos,
                    }
                    # Set friction
                    joint_params["frictionloss"] = joint_friction[ai]
                    lower, upper = joint_limit_lower[ai], joint_limit_upper[ai]
                    if lower == upper or (abs(lower) > joint_limit_threshold and abs(upper) > joint_limit_threshold):
                        joint_params["limited"] = False
                    else:
                        joint_params["limited"] = True
                        joint_params["range"] = (lower, upper)
                    axname = name
                    if lin_axis_count > 1 or ang_axis_count > 1:
                        axname += "_lin"
                    if lin_axis_count > 1:
                        axname += str(i)
                    body.add_joint(
                        name=axname,
                        type=mujoco.mjtJoint.mjJNT_SLIDE,
                        axis=axis,
                        **joint_params,
                    )
                    if actuated_axes is None or ai in actuated_axes:
                        # add actuator for this axis
                        gear = actuator_gears.get(axname)
                        if gear is not None:
                            args = {}
                            args.update(actuator_args)
                            args["gear"] = [gear, 0.0, 0.0, 0.0, 0.0, 0.0]
                        else:
                            args = actuator_args

                        if joint_dof_mode[ai] == JointMode.TARGET_POSITION:
                            kp = joint_target_ke[ai]
                            kv = joint_target_kd[ai]
                            args["biasprm"] = [0.0, -kp, -kv, 0, 0, 0, 0, 0, 0, 0]
                            args["gainprm"] = [kp, 0, 0, 0, 0, 0, 0, 0, 0, 0]
                        elif joint_dof_mode[ai] == JointMode.TARGET_VELOCITY:
                            kv = joint_target_kd[ai]
                            args["biasprm"] = [0.0, 0.0, -kv, 0, 0, 0, 0, 0, 0, 0]
                            args["gainprm"] = [kv, 0, 0, 0, 0, 0, 0, 0, 0, 0]
                        else:
                            # no target position or velocity, just use the default gain
                            args["biasprm"] = [0.0, 0.0, 0.0, 0, 0, 0, 0, 0, 0, 0]
                            args["gainprm"] = [1.0, 0, 0, 0, 0, 0, 0, 0, 0, 0]

                        # Add effort limits from Newton model
                        effort_limit = joint_effort_limit[ai]
                        args["forcerange"] = [-effort_limit, effort_limit]

                        spec.add_actuator(target=axname, **args)
                        axis_to_actuator[ai] = actuator_count
                        actuator_count += 1

                # angular dofs
                for i in range(lin_axis_count, lin_axis_count + ang_axis_count):
                    ai = qd_start + i

                    axis = wp.quat_rotate(joint_rot, wp.vec3(*joint_axis[ai]))

                    joint_params = {
                        "armature": joint_armature[qd_start + i],
                        "pos": joint_pos,
                    }
                    # Set friction
                    joint_params["frictionloss"] = joint_friction[ai]
                    lower, upper = joint_limit_lower[ai], joint_limit_upper[ai]
                    if lower == upper or (abs(lower) > joint_limit_threshold and abs(upper) > joint_limit_threshold):
                        joint_params["limited"] = False
                    else:
                        joint_params["limited"] = True
                        joint_params["range"] = (np.rad2deg(lower), np.rad2deg(upper))
                    axname = name
                    if lin_axis_count > 1 or ang_axis_count > 1:
                        axname += "_ang"
                    if ang_axis_count > 1:
                        axname += str(i - lin_axis_count)
                    body.add_joint(
                        name=axname,
                        type=mujoco.mjtJoint.mjJNT_HINGE,
                        axis=axis,
                        **joint_params,
                    )
                    if actuated_axes is None or ai in actuated_axes:
                        # add actuator for this axis
                        gear = actuator_gears.get(axname)
                        if gear is not None:
                            args = {}
                            args.update(actuator_args)
                            args["gear"] = [gear, 0.0, 0.0, 0.0, 0.0, 0.0]
                        else:
                            args = actuator_args

                        if joint_dof_mode[ai] == JointMode.TARGET_POSITION:
                            kp = joint_target_ke[ai]
                            kv = joint_target_kd[ai]
                            args["biasprm"] = [0.0, -kp, -kv, 0, 0, 0, 0, 0, 0, 0]
                            args["gainprm"] = [kp, 0, 0, 0, 0, 0, 0, 0, 0, 0]
                        elif joint_dof_mode[ai] == JointMode.TARGET_VELOCITY:
                            kv = joint_target_kd[ai]
                            args["biasprm"] = [0.0, 0.0, -kv, 0, 0, 0, 0, 0, 0, 0]
                            args["gainprm"] = [kv, 0, 0, 0, 0, 0, 0, 0, 0, 0]
                        else:
                            # no target position or velocity, just use the default gain
                            args["biasprm"] = [0.0, 0.0, 0.0, 0, 0, 0, 0, 0, 0, 0]
                            args["gainprm"] = [1.0, 0, 0, 0, 0, 0, 0, 0, 0, 0]

                        # Add effort limits from Newton model
                        effort_limit = joint_effort_limit[ai]
                        args["forcerange"] = [-effort_limit, effort_limit]

                        spec.add_actuator(target=axname, **args)
                        axis_to_actuator[ai] = actuator_count
                        actuator_count += 1

            elif j_type != JointType.FIXED:
                raise NotImplementedError(f"Joint type {j_type} is not supported yet")

            add_geoms(child)

        for i, typ in enumerate(eq_constraint_type):
            if typ == EqType.CONNECT:
                eq = spec.add_equality(objtype=mujoco.mjtObj.mjOBJ_BODY)
                eq.type = mujoco.mjtEq.mjEQ_CONNECT
                eq.active = eq_constraint_enabled[i]
                eq.name1 = model.body_key[eq_constraint_body1[i]]
                eq.name2 = model.body_key[eq_constraint_body2[i]]
                eq.data[0:3] = eq_constraint_anchor[i]

            elif typ == EqType.JOINT:
                eq = spec.add_equality(objtype=mujoco.mjtObj.mjOBJ_JOINT)
                eq.type = mujoco.mjtEq.mjEQ_JOINT
                eq.active = eq_constraint_enabled[i]
                eq.name1 = model.joint_key[eq_constraint_joint1[i]]
                eq.name2 = model.joint_key[eq_constraint_joint2[i]]
                eq.data[0:5] = eq_constraint_polycoef[i]

            elif typ == EqType.WELD:
                eq = spec.add_equality(objtype=mujoco.mjtObj.mjOBJ_BODY)
                eq.type = mujoco.mjtEq.mjEQ_WELD
                eq.active = eq_constraint_enabled[i]
                eq.name1 = model.body_key[eq_constraint_body1[i]]
                eq.name2 = model.body_key[eq_constraint_body2[i]]
                eq.data[0:3] = eq_constraint_anchor[i]
                eq.data[3:6] = wp.transform_get_translation(eq_constraint_relpose[i])
                eq.data[6:10] = wp.transform_get_rotation(eq_constraint_relpose[i])
                eq.data[10] = eq_constraint_torquescale[i]

        assert colliding_shapes_per_env == len(spec.geoms)

        self.mj_model = spec.compile()

        mj_geoms = {shape: mj_geom.id for shape, mj_geom in mj_geoms}

        self.shape_map = {}  # Maps newton shape ids to mujoco shapes
        for body, body_shapes in model.body_shapes.items():
            if body < 0:
                for body_shape in body_shapes:
                    self.shape_map[body_shape] = (-1, mj_geoms.get(body_shape, None))
                continue

            bodies_per_env = self.model.body_count // self.model.num_envs
            worldid = body // bodies_per_env
            base_shapes = model.body_shapes[body % bodies_per_env]
            assert len(base_shapes) == len(body_shapes)
            for base_shape, body_shape in zip(base_shapes, body_shapes):
                self.shape_map[body_shape] = (worldid, mj_geoms.get(base_shape, None))

        if target_filename:
            with open(target_filename, "w") as f:
                f.write(spec.to_xml())
                print(f"Saved mujoco model to {os.path.abspath(target_filename)}")

        # now that the model is compiled, get the actual geom indices and compute
        # shape transform corrections
        shape_to_geom_idx = {}
        geom_to_shape_idx = {}
        for shape, geom_name in shape_mapping.items():
            geom_idx = mujoco.mj_name2id(self.mj_model, mujoco.mjtObj.mjOBJ_GEOM, geom_name)
            if geom_idx >= 0:
                shape_to_geom_idx[shape] = geom_idx
                geom_to_shape_idx[geom_idx] = shape
        shape_mapping = shape_to_geom_idx  # Replace with actual indices
        # shape_mapping is a mapping from Newton shape index to MuJoCo template geom index
        # The current `shape_mapping` only contains the template shapes.
        # We expand it to cover all shapes in all environments.
        if separate_envs_to_worlds and model.num_envs > 1:
            full_shape_mapping = {}
<<<<<<< HEAD
            reverse_shape_mapping = {}
            for env_idx in range(model.num_envs):
                # `geom_to_shape_idx` provides the reverse mapping for the template env: {mj_geom_idx: newton_shape_idx}
                for geom_idx, template_shape_idx in geom_to_shape_idx.items():
                    # Compute the Newton shape index for the given geom index in the current environment.
                    # If the shape is a template shape, it will be used in all environments.
                    # If the shape is not a template shape, it will be used only in the current environment.
                    if shape_collision_group[template_shape_idx] < 0:
                        global_shape_idx = template_shape_idx
                    else:
                        global_shape_idx = env_idx * shape_range_len + shape_range_start + template_shape_idx
                    full_shape_mapping[global_shape_idx] = (env_idx, geom_idx)
                    reverse_shape_mapping[(env_idx, geom_idx)] = global_shape_idx
                    # Update incoming shape transforms for shapes that are not in environment 0.
                    if env_idx > 0:
                        shape_incoming_xform[global_shape_idx] = shape_incoming_xform[template_shape_idx]
        else:
            full_shape_mapping = {k: (0, v) for k, v in shape_mapping.items()}
            reverse_shape_mapping = {v: k for k, v in full_shape_mapping.items()}
=======
            # geom_to_shape_idx is a mapping from MuJoCo template geom index to Newton shape indices of the last environemnt
            # `geom_to_shape_idx` provides the reverse mapping for the template env: {mj_geom_idx: newton_shape_idx}
            for geom_idx, template_shape_idx in geom_to_shape_idx.items():
                # The local index is consistent for a given part of the model across all environments.
                local_shape_idx = template_shape_idx % shapes_per_env
                for env_idx in range(model.num_envs):
                    # Calculate the global Newton shape index for the current environment.
                    global_shape_idx = env_idx * shapes_per_env + local_shape_idx
                    # All corresponding shapes map to the same MuJoCo geom index (since mj_model is single-env).
                    full_shape_mapping[global_shape_idx] = (env_idx, geom_idx)
                    if geom_idx >= 0:
                        # compute the difference between the original shape transform
                        # and the transform after applying the joint child transform
                        # and the transform MuJoCo does on mesh geoms
                        original_tf = wp.transform(*shape_transform[global_shape_idx])
                        mjc_p = self.mj_model.geom_pos[geom_idx]
                        mjc_q = self.mj_model.geom_quat[geom_idx]
                        mjc_tf = wp.transform(mjc_p, quat_from_mjc(mjc_q))
                        shape_incoming_xform[global_shape_idx] = mjc_tf * wp.transform_inverse(original_tf)
        else:
            full_shape_mapping = {k: (0, v) for k, v in shape_mapping.items()}
            for shape_idx, geom_idx in shape_mapping.items():
                if geom_idx >= 0:
                    original_tf = wp.transform(*shape_transform[shape_idx])
                    mjc_p = self.mj_model.geom_pos[geom_idx]
                    mjc_q = self.mj_model.geom_quat[geom_idx]
                    mjc_tf = wp.transform(mjc_p, quat_from_mjc(mjc_q))
                    shape_incoming_xform[shape_idx] = mjc_tf * wp.transform_inverse(original_tf)
>>>>>>> d64ce354

        self.mj_data = mujoco.MjData(self.mj_model)

        self.mj_model.opt.tolerance = tolerance
        self.mj_model.opt.ls_tolerance = ls_tolerance
        self.mj_model.opt.cone = cone
        self.mj_model.opt.iterations = iterations
        self.mj_model.opt.ls_iterations = ls_iterations
        self.mj_model.opt.integrator = integrator
        self.mj_model.opt.solver = solver
        # m.opt.disableflags = disableflags
        self.mj_model.opt.impratio = impratio
        self.mj_model.opt.jacobian = mujoco.mjtJacobian.mjJAC_AUTO

        SolverMuJoCo.update_mjc_data(self.mj_data, model, state)

        # fill some MjWarp model fields that outdated after update_mjc_data.
        # just setting qpos0 to d.qpos leads to weird behavior here, needs
        # to be investigated.

        mujoco.mj_forward(self.mj_model, self.mj_data)

        with wp.ScopedDevice(model.device):
            # mapping from Newton joint axis index to MJC actuator index
            model.mjc_axis_to_actuator = wp.array(axis_to_actuator, dtype=wp.int32)  # pyright: ignore[reportAttributeAccessIssue]
            # mapping from MJC body index to Newton body index (skip world index -1)
            reverse_body_mapping = {v: k for k, v in body_mapping.items()}
            model.to_mjc_body_index = wp.array(  # pyright: ignore[reportAttributeAccessIssue]
                [reverse_body_mapping[i] + 1 for i in range(1, len(reverse_body_mapping))],
                dtype=wp.int32,
            )

            # build the geom index mappings now that we have the actual indices
            model.to_mjc_geom_index = shape_mapping  # pyright: ignore[reportAttributeAccessIssue]
            num_shapes = len(list(full_shape_mapping))
            # create reverse mapping and to_newton_shape_index array
            # use the actual number of geoms from the MuJoCo model
            to_newton_shape_array = np.full((model.num_envs, self.mj_model.ngeom), -1, dtype=np.int32)
            if num_shapes > 0:
                for mjc_indices, shape_idx in reverse_shape_mapping.items():
                    to_newton_shape_array[mjc_indices[0], mjc_indices[1]] = shape_idx
            model.to_newton_shape_index = wp.array2d(to_newton_shape_array, dtype=wp.int32)  # pyright: ignore[reportAttributeAccessIssue]
            model.shape_incoming_xform = wp.array(shape_incoming_xform, dtype=wp.transform)  # pyright: ignore[reportAttributeAccessIssue]

            # create mapping from Newton shape index to MuJoCo geom index (for all envs)
            to_mjc_geom_array = np.full(num_shapes, -1, dtype=np.int32)
            if len(full_shape_mapping) > 0:
                for shape_idx, mjc_indices in full_shape_mapping.items():
                    if shape_idx < len(to_mjc_geom_array):
                        to_mjc_geom_array[shape_idx] = mjc_indices[1]
            model.to_mjc_geom_index = wp.array(to_mjc_geom_array, dtype=wp.int32)  # pyright: ignore[reportAttributeAccessIssue]

            self.mjw_model = mujoco_warp.put_model(self.mj_model)

            # set mjwarp-only settings
            self.mjw_model.opt.ls_parallel = ls_parallel

            if separate_envs_to_worlds:
                nworld = model.num_envs
            else:
                nworld = 1

            # expand model fields that can be expanded:
            self.expand_model_fields(self.mjw_model, nworld)

            # so far we have only defined the first environment,
            # now complete the data from the Newton model
            flags = SolverNotifyFlags.BODY_INERTIAL_PROPERTIES | SolverNotifyFlags.JOINT_DOF_PROPERTIES

            if model.shape_material_mu is not None:
                flags |= SolverNotifyFlags.SHAPE_PROPERTIES
            self.notify_model_changed(flags)

            # TODO find better heuristics to determine nconmax and njmax
            if disable_contacts:
                nconmax = 0
            else:
                if ncon_per_env is not None:
                    rigid_contact_max = nworld * ncon_per_env
                else:
                    rigid_contact_max = count_rigid_contact_points(model)
                nconmax = max(rigid_contact_max, self.mj_data.ncon * nworld)  # this avoids error in mujoco.
            njmax = max(nefc_per_env, self.mj_data.nefc)
            self.mjw_data = mujoco_warp.put_data(
                self.mj_model, self.mj_data, nworld=nworld, nconmax=nconmax, njmax=njmax
            )

    def expand_model_fields(self, mj_model: MjWarpModel, nworld: int):
        if nworld == 1:
            return

        model_fields_to_expand = [
            # "qpos0",
            # "qpos_spring",
            # "body_pos",
            # "body_quat",
            "body_ipos",
            # "body_iquat",
            "body_mass",
            # "body_subtreemass",
            # "subtree_mass",
            "body_inertia",
            # "body_invweight0",
            # "body_gravcomp",
            # "jnt_solref",
            # "jnt_solimp",
            # "jnt_pos",
            # "jnt_axis",
            # "jnt_stiffness",
            # "jnt_range",
            # "jnt_actfrcrange",
            # "jnt_margin",
            "dof_armature",
            # "dof_damping",
            # "dof_invweight0",
            "dof_frictionloss",
            # "dof_solimp",
            # "dof_solref",
            # "geom_matid",
            # "geom_solmix",
            "geom_solref",
            # "geom_solimp",
            "geom_size",
            "geom_rbound",
            "geom_pos",
            "geom_quat",
            "geom_friction",
            # "geom_margin",
            # "geom_gap",
            # "geom_rgba",
            # "site_pos",
            # "site_quat",
            # "cam_pos",
            # "cam_quat",
            # "cam_poscom0",
            # "cam_pos0",
            # "cam_mat0",
            # "light_pos",
            # "light_dir",
            # "light_poscom0",
            # "light_pos0",
            # "eq_solref",
            # "eq_solimp",
            # "eq_data",
            # "actuator_dynprm",
            "actuator_gainprm",
            "actuator_biasprm",
            # "actuator_ctrlrange",
            "actuator_forcerange",
            # "actuator_actrange",
            # "actuator_gear",
            # "pair_solref",
            # "pair_solreffriction",
            # "pair_solimp",
            # "pair_margin",
            # "pair_gap",
            # "pair_friction",
            # "tendon_solref_lim",
            # "tendon_solimp_lim",
            # "tendon_range",
            # "tendon_margin",
            # "tendon_length0",
            # "tendon_invweight0",
            # "mat_rgba",
        ]

        def tile(x: wp.array):
            # Create new array with same shape but first dim multiplied by nworld
            new_shape = list(x.shape)
            new_shape[0] = nworld
            wp_array = {1: wp.array, 2: wp.array2d, 3: wp.array3d, 4: wp.array4d}[len(new_shape)]
            dst = wp_array(shape=new_shape, dtype=x.dtype, device=x.device)

            # Flatten arrays for kernel
            src_flat = x.flatten()
            dst_flat = dst.flatten()

            # Launch kernel to repeat data - one thread per destination element
            n_elems_per_world = dst_flat.shape[0] // nworld
            wp.launch(
                repeat_array_kernel,
                dim=dst_flat.shape[0],
                inputs=[src_flat, n_elems_per_world],
                outputs=[dst_flat],
                device=x.device,
            )
            return dst

        for field in mj_model.__dataclass_fields__:
            if field in model_fields_to_expand:
                array = getattr(mj_model, field)
                setattr(mj_model, field, tile(array))

    def update_model_inertial_properties(self):
        bodies_per_env = self.model.body_count // self.model.num_envs

        wp.launch(
            update_body_mass_ipos_kernel,
            dim=self.model.body_count,
            inputs=[
                self.model.body_com,
                self.model.body_mass,
                bodies_per_env,
                self.model.up_axis,
                self.model.to_mjc_body_index,
            ],
            outputs=[self.mjw_model.body_ipos, self.mjw_model.body_mass],
            device=self.model.device,
        )

        wp.launch(
            update_body_inertia_kernel,
            dim=self.model.body_count,
            inputs=[
                self.model.body_inertia,
                self.mjw_model.body_quat,
                bodies_per_env,
                self.model.to_mjc_body_index,
                self.model.up_axis,
            ],
            outputs=[self.mjw_model.body_inertia, self.mjw_model.body_iquat],
            device=self.model.device,
        )

    def update_joint_properties(self):
        """Update all joint properties including effort limits, velocity limits, friction, and armature in the MuJoCo model."""
        dofs_per_env = self.model.joint_dof_count // self.model.num_envs

        # Update actuator force ranges (effort limits) if actuators exist
        if self.model.mjc_axis_to_actuator is not None:
            wp.launch(
                update_axis_properties_kernel,
                dim=self.model.joint_dof_count,
                inputs=[
                    self.model.joint_dof_mode,
                    self.model.joint_target_ke,
                    self.model.joint_target_kd,
                    self.model.joint_effort_limit,
                    self.model.mjc_axis_to_actuator,
                    dofs_per_env,
                ],
                outputs=[
                    self.mjw_model.actuator_biasprm,
                    self.mjw_model.actuator_gainprm,
                    self.mjw_model.actuator_forcerange,
                ],
                device=self.model.device,
            )

        # Update DOF properties (armature and friction)
        wp.launch(
            update_dof_properties_kernel,
            dim=self.model.joint_dof_count,
            inputs=[
                self.model.joint_armature,
                self.model.joint_friction,
                dofs_per_env,
            ],
            outputs=[self.mjw_model.dof_armature, self.mjw_model.dof_frictionloss],
            device=self.model.device,
        )

    def update_geom_properties(self):
        """Update geom properties including collision radius, friction, and contact parameters in the MuJoCo model."""

        # Get number of geoms and worlds from MuJoCo model
        num_geoms = self.mj_model.ngeom
        num_worlds = self.model.num_envs  # why is there no 'self.mjw_model.nworld'?

        wp.launch(
            update_geom_properties_kernel,
            dim=(num_worlds, num_geoms),
            inputs=[
                self.model.shape_collision_radius,
                self.model.shape_material_mu,
                self.model.shape_material_ke,
                self.model.shape_material_kd,
                self.model.shape_scale,
                self.model.shape_transform,
                self.model.shape_type,
                self.model.to_newton_shape_index,
                self.model.shape_incoming_xform,
                self.model.rigid_contact_torsional_friction,
                self.model.rigid_contact_rolling_friction,
                self.contact_stiffness_time_const,
            ],
            outputs=[
                self.mjw_model.geom_rbound,
                self.mjw_model.geom_friction,
                self.mjw_model.geom_solref,
                self.mjw_model.geom_size,
                self.mjw_model.geom_pos,
                self.mjw_model.geom_quat,
            ],
            device=self.model.device,
        )<|MERGE_RESOLUTION|>--- conflicted
+++ resolved
@@ -1902,7 +1902,6 @@
         colliding_shapes = selected_shapes[shape_flags[selected_shapes] & ShapeFlags.COLLIDE_SHAPES != 0]
         shape_color = self.color_collision_shapes(model, colliding_shapes)
 
-<<<<<<< HEAD
         # number of shapes we are instantiating in MuJoCo (which will be replicated for the number of envs)
         colliding_shapes_per_env = len(colliding_shapes)
 
@@ -1920,11 +1919,6 @@
         def add_geoms(newton_body_id: int, incoming_xform: wp.transform | None = None):
             body = mj_bodies[body_mapping[newton_body_id]]
             shapes = model.body_shapes.get(newton_body_id)
-=======
-        def add_geoms(warp_body_id: int):
-            body = mj_bodies[body_mapping[warp_body_id]]
-            shapes = model.body_shapes.get(warp_body_id)
->>>>>>> d64ce354
             if not shapes:
                 return
             for shape in shapes:
@@ -2250,7 +2244,6 @@
         # We expand it to cover all shapes in all environments.
         if separate_envs_to_worlds and model.num_envs > 1:
             full_shape_mapping = {}
-<<<<<<< HEAD
             reverse_shape_mapping = {}
             for env_idx in range(model.num_envs):
                 # `geom_to_shape_idx` provides the reverse mapping for the template env: {mj_geom_idx: newton_shape_idx}
@@ -2270,36 +2263,6 @@
         else:
             full_shape_mapping = {k: (0, v) for k, v in shape_mapping.items()}
             reverse_shape_mapping = {v: k for k, v in full_shape_mapping.items()}
-=======
-            # geom_to_shape_idx is a mapping from MuJoCo template geom index to Newton shape indices of the last environemnt
-            # `geom_to_shape_idx` provides the reverse mapping for the template env: {mj_geom_idx: newton_shape_idx}
-            for geom_idx, template_shape_idx in geom_to_shape_idx.items():
-                # The local index is consistent for a given part of the model across all environments.
-                local_shape_idx = template_shape_idx % shapes_per_env
-                for env_idx in range(model.num_envs):
-                    # Calculate the global Newton shape index for the current environment.
-                    global_shape_idx = env_idx * shapes_per_env + local_shape_idx
-                    # All corresponding shapes map to the same MuJoCo geom index (since mj_model is single-env).
-                    full_shape_mapping[global_shape_idx] = (env_idx, geom_idx)
-                    if geom_idx >= 0:
-                        # compute the difference between the original shape transform
-                        # and the transform after applying the joint child transform
-                        # and the transform MuJoCo does on mesh geoms
-                        original_tf = wp.transform(*shape_transform[global_shape_idx])
-                        mjc_p = self.mj_model.geom_pos[geom_idx]
-                        mjc_q = self.mj_model.geom_quat[geom_idx]
-                        mjc_tf = wp.transform(mjc_p, quat_from_mjc(mjc_q))
-                        shape_incoming_xform[global_shape_idx] = mjc_tf * wp.transform_inverse(original_tf)
-        else:
-            full_shape_mapping = {k: (0, v) for k, v in shape_mapping.items()}
-            for shape_idx, geom_idx in shape_mapping.items():
-                if geom_idx >= 0:
-                    original_tf = wp.transform(*shape_transform[shape_idx])
-                    mjc_p = self.mj_model.geom_pos[geom_idx]
-                    mjc_q = self.mj_model.geom_quat[geom_idx]
-                    mjc_tf = wp.transform(mjc_p, quat_from_mjc(mjc_q))
-                    shape_incoming_xform[shape_idx] = mjc_tf * wp.transform_inverse(original_tf)
->>>>>>> d64ce354
 
         self.mj_data = mujoco.MjData(self.mj_model)
 
