--- conflicted
+++ resolved
@@ -810,10 +810,7 @@
 
         # Get mappings
         to_newton_shape_index = self.model.to_newton_shape_index.numpy()
-<<<<<<< HEAD
-=======
         shape_incoming_xform = self.model.shape_incoming_xform.numpy()
->>>>>>> 0e4b9d31
         num_geoms = solver.mj_model.ngeom
 
         # Run an initial simulation step
